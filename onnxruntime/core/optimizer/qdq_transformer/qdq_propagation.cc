// Copyright (c) Microsoft Corporation. All rights reserved.
// Licensed under the MIT License.

#include "core/optimizer/qdq_transformer/qdq_propagation.h"

#include <optional>

#include "core/graph/extended_graph_edge.h"
#include "core/graph/graph_utils.h"
#include "core/optimizer/initializer.h"
#include "core/optimizer/qdq_transformer/qdq_util.h"
#include "core/optimizer/utils.h"

using onnxruntime::graph_utils::ExtendedGraphEdge;

namespace onnxruntime {
namespace {
bool CanNodePropagate(const Node& node) {
  return graph_utils::IsSupportedOptypeVersionAndDomain(node, "MaxPool", {12}) ||
         graph_utils::IsSupportedOptypeVersionAndDomain(node, "Reshape", {5, 13, 14, 19}) ||
         graph_utils::IsSupportedOptypeVersionAndDomain(node, "Transpose", {1, 13}) ||
         graph_utils::IsSupportedOptypeVersionAndDomain(node, "Squeeze", {1, 11, 13}) ||
         graph_utils::IsSupportedOptypeVersionAndDomain(node, "Unsqueeze", {1, 11, 13});
}

// convert this: src_node -> dst_node
// to this:      src_node -> Q -> DQ -> dst_node
// assumptions:
// 1. insertion_edge is valid - node indexes refer to valid nodes, arg name refers to a valid NodeArg, and it
//    corresponds to an actual graph relationship
// 2. scale_initializer_nodearg and zp_initializer_nodearg_ptr (if not null) are constant initializers
Status InsertQDQPair(Graph& graph, const ExtendedGraphEdge& insertion_edge,
                     NodeArg& scale_initializer_nodearg, NodeArg* zp_initializer_nodearg_ptr,
<<<<<<< HEAD
                     const std::string& domain, const logging::Logger& logger) {
=======
                     const std::string& qdq_domain, const logging::Logger& logger) {
>>>>>>> 5a83a67f
  auto* src_node = insertion_edge.GetMutableNodeAtEnd(graph, ExtendedGraphEdge::End::Source);
  auto* dst_node = insertion_edge.GetMutableNodeAtEnd(graph, ExtendedGraphEdge::End::Destination);

  ORT_ENFORCE(src_node || dst_node, "At least one graph node must be specified in the propagation edge.");

  const auto& base_name = insertion_edge.arg_name;
  auto& base_node_arg = *graph.GetNodeArg(base_name);

  LOGS(logger, VERBOSE) << "Inserting Q/DQ pair between "
                        << (src_node ? MakeString("node (\"", src_node->Name(), "\", index: ", src_node->Index(), ")")
                                     : "input")
                        << " and "
                        << (dst_node ? MakeString("node (\"", dst_node->Name(), "\", index: ", dst_node->Index(), ")")
                                     : "output")
                        << " at NodeArg \"" << base_name << "\".";

  // set up new NodeArgs
  auto& pre_q_nodearg = insertion_edge.HasGraphInputOrInitializer()
                            ? base_node_arg
                            : graph.GetOrCreateNodeArg(graph.GenerateNodeArgName(base_name + "_pre_q"),
                                                       nullptr);

  auto& q_to_dq_nodearg = graph.GetOrCreateNodeArg(graph.GenerateNodeArgName(base_name + "_q_to_dq"),
                                                   nullptr);

  auto& post_dq_nodearg = insertion_edge.HasGraphOutput()
                              ? base_node_arg
                              : graph.GetOrCreateNodeArg(graph.GenerateNodeArgName(base_name + "_post_dq"),
                                                         nullptr);

  // set up new Nodes
  auto make_q_or_dq_inputs = [](NodeArg& data, NodeArg& scale, NodeArg* zero_point) {
    return zero_point ? std::vector<NodeArg*>{&data, &scale, zero_point}
                      : std::vector<NodeArg*>{&data, &scale};
  };

  auto& q_node = graph.AddNode(graph.GenerateNodeName(base_name + "_q"),
                               QDQ::QOpName,
                               "Inserted by QDQPropagationTransformer",
                               // inputs
                               make_q_or_dq_inputs(pre_q_nodearg, scale_initializer_nodearg,
                                                   zp_initializer_nodearg_ptr),
                               // outputs
                               {&q_to_dq_nodearg},
                               nullptr,  // attributes
<<<<<<< HEAD
                               domain);
=======
                               qdq_domain);
>>>>>>> 5a83a67f

  ORT_RETURN_IF_NOT(graph.SetOpSchemaFromRegistryForNode(q_node), "Failed to set op schema for added Q node.");

  auto& dq_node = graph.AddNode(graph.GenerateNodeName(base_name + "_dq"),
                                QDQ::DQOpName,
                                "Inserted by QDQPropagationTransformer",
                                // inputs
                                make_q_or_dq_inputs(q_to_dq_nodearg, scale_initializer_nodearg,
                                                    zp_initializer_nodearg_ptr),
                                // outputs
                                {&post_dq_nodearg},
                                nullptr,  // attributes
<<<<<<< HEAD
                                domain);
=======
                                qdq_domain);
>>>>>>> 5a83a67f

  ORT_RETURN_IF_NOT(graph.SetOpSchemaFromRegistryForNode(dq_node), "Failed to set op schema for added DQ node.");

  // set up edges
  if (src_node && dst_node) {
    graph.RemoveEdge(src_node->Index(), dst_node->Index(),
                     insertion_edge.src->arg_idx, insertion_edge.dst->arg_idx);
  }

  if (src_node) {
    src_node->MutableOutputDefs()[insertion_edge.src->arg_idx] = &pre_q_nodearg;
    graph.AddEdge(src_node->Index(), q_node.Index(), insertion_edge.src->arg_idx, 0);
  }

  graph.AddEdge(q_node.Index(), dq_node.Index(), 0, 0);

  if (dst_node) {
    dst_node->MutableInputDefs()[insertion_edge.dst->arg_idx] = &post_dq_nodearg;
    graph.AddEdge(dq_node.Index(), dst_node->Index(), 0, insertion_edge.dst->arg_idx);
  }

  return Status::OK();
}

std::optional<ExtendedGraphEdge> GetPreviousEdge(const Graph& graph, const Node& node) {
  // for now we can just consider the first input (index 0)

  const auto input_edges = graph_utils::GraphEdge::GetNodeInputEdges(node);
  const auto input_edge_it = std::find_if(
      input_edges.begin(), input_edges.end(),
      [](const graph_utils::GraphEdge& edge) { return edge.dst_arg_index == 0; });

  if (input_edge_it == input_edges.end()) {
    // maybe edge from input
    return ExtendedGraphEdge::TryCreateFromInputOrInitializerToNode(graph, node, 0);
  }

  const auto& src_node = *graph.GetNode(input_edge_it->src_node);
  const auto src_node_output_edges =
      graph_utils::GraphEdge::GetNodeOutputEdges(src_node, input_edge_it->src_arg_index);
  if (!graph.IsOutput(src_node.OutputDefs()[input_edge_it->src_arg_index]) &&
      src_node_output_edges.size() == 1) {
    // single edge from previous node
    return ExtendedGraphEdge::CreateFromValidGraphEdge(*input_edge_it);
  }

  return std::nullopt;
}

std::optional<ExtendedGraphEdge> GetPreviousPropagationEdge(const Graph& graph,
                                                            const ExtendedGraphEdge& edge) {
  if (edge.HasGraphInputOrInitializer()) {
    return std::nullopt;
  }

  const auto* src_node = edge.GetNodeAtEnd(graph, ExtendedGraphEdge::End::Source);
  ORT_ENFORCE(src_node != nullptr);

  if (!CanNodePropagate(*src_node)) {
    return std::nullopt;
  }

  return GetPreviousEdge(graph, *src_node);
}

std::optional<ExtendedGraphEdge> GetNextEdge(const Graph& graph, const Node& node) {
  // for now we can just consider the first output (index 0)

  const auto output_edges = graph_utils::GraphEdge::GetNodeOutputEdges(node, 0);
  if (output_edges.empty()) {
    // maybe edge to output
    return ExtendedGraphEdge::TryCreateFromNodeToOutput(graph, node, 0);
  }

  if (!graph.IsOutput(node.OutputDefs()[0]) && output_edges.size() == 1) {
    // single edge to next node
    return ExtendedGraphEdge::CreateFromValidGraphEdge(output_edges.front());
  }

  return std::nullopt;
}

std::optional<ExtendedGraphEdge> GetNextPropagationEdge(const Graph& graph,
                                                        const ExtendedGraphEdge& edge) {
  if (edge.HasGraphOutput()) {
    return std::nullopt;
  }

  const auto* dst_node = edge.GetNodeAtEnd(graph, ExtendedGraphEdge::End::Destination);
  ORT_ENFORCE(dst_node != nullptr);

  if (!CanNodePropagate(*dst_node)) {
    return std::nullopt;
  }

  return GetNextEdge(graph, *dst_node);
}

class GraphConstantInitializerGetter {
  const Graph& graph_;

 public:
  GraphConstantInitializerGetter(const Graph& graph) : graph_{graph} {}
  const ONNX_NAMESPACE::TensorProto* operator()(const std::string& initializer_name) const {
    return graph_utils::GetConstantInitializer(graph_, initializer_name);
  }
};

Status PropagateDQForward(Graph& graph, gsl::span<const NodeIndex> node_indices,
                          const InlinedHashSet<std::string_view>& compatible_eps,
                          const logging::Logger& logger,
                          bool& modified) {
  for (auto node_index : node_indices) {
    auto* dq_node_ptr = graph.GetNode(node_index);
    if (dq_node_ptr == nullptr) {
      continue;  // node removed as part of an earlier fusion
    }

    Node& dq_node = *dq_node_ptr;

    if (!QDQ::MatchDQNode(dq_node) ||
        !graph_utils::IsSupportedProvider(dq_node, compatible_eps) ||
        !optimizer_utils::CheckOutputEdges(graph, dq_node, 1)) {
      continue;
    }

    bool dq_zero_point_exists = false;
    if (!QDQ::QOrDQNodeHasConstantScalarScaleAndZeroPoint(dq_node, GraphConstantInitializerGetter{graph},
                                                          dq_zero_point_exists)) {
      continue;
    }

    auto& dq_scale = *dq_node.MutableInputDefs()[QDQ::InputIndex::SCALE_ID];
    auto* dq_zero_point = dq_zero_point_exists
                              ? dq_node.MutableInputDefs()[QDQ::InputIndex::ZERO_POINT_ID]
                              : nullptr;

    const auto edge_after_dq = GetNextEdge(graph, dq_node);
    if (!edge_after_dq) {
      continue;
    }

    for (auto curr_edge = GetNextPropagationEdge(graph, *edge_after_dq);
         curr_edge.has_value();
         curr_edge = GetNextPropagationEdge(graph, *curr_edge)) {
      if (const auto* dst_node = curr_edge->GetNodeAtEnd(graph, ExtendedGraphEdge::End::Destination);
          dst_node && QDQ::MatchQNode(*dst_node)) {
        break;
      }

      ORT_RETURN_IF_ERROR(InsertQDQPair(graph, *curr_edge, dq_scale, dq_zero_point, dq_node.Domain(), logger));
      modified = true;
    }
  }

  return Status::OK();
}

Status PropagateQBackward(Graph& graph, gsl::span<const NodeIndex> node_indices,
                          const InlinedHashSet<std::string_view>& compatible_eps,
                          const logging::Logger& logger,
                          bool& modified) {
  for (auto node_index : node_indices) {
    auto* q_node_ptr = graph.GetNode(node_index);
    if (q_node_ptr == nullptr) {
      continue;  // node removed as part of an earlier fusion
    }

    Node& q_node = *q_node_ptr;

    if (!QDQ::MatchQNode(q_node) ||
        !graph_utils::IsSupportedProvider(q_node, compatible_eps)) {
      continue;
    }

    bool q_zero_point_exists = false;
    if (!QDQ::QOrDQNodeHasConstantScalarScaleAndZeroPoint(q_node, GraphConstantInitializerGetter{graph},
                                                          q_zero_point_exists)) {
      continue;
    }

    auto& q_scale = *q_node.MutableInputDefs()[QDQ::InputIndex::SCALE_ID];
    auto* q_zero_point = q_zero_point_exists
                             ? q_node.MutableInputDefs()[QDQ::InputIndex::ZERO_POINT_ID]
                             : nullptr;

    const auto edge_before_q = GetPreviousEdge(graph, q_node);
    if (!edge_before_q) {
      continue;
    }

    for (auto curr_edge = GetPreviousPropagationEdge(graph, *edge_before_q);
         curr_edge.has_value();
         curr_edge = GetPreviousPropagationEdge(graph, *curr_edge)) {
      if (auto* src_node = curr_edge->GetNodeAtEnd(graph, ExtendedGraphEdge::End::Source);
          src_node && QDQ::MatchDQNode(*src_node)) {
        break;
      }

      ORT_RETURN_IF_ERROR(InsertQDQPair(graph, *curr_edge, q_scale, q_zero_point, q_node.Domain(), logger));
      modified = true;
    }
  }

  return Status::OK();
}
}  // namespace

Status QDQPropagationTransformer::ApplyImpl(Graph& graph, bool& modified, int graph_level,
                                            const logging::Logger& logger) const {
  GraphViewer graph_viewer(graph);
  const auto node_indices = gsl::make_span(graph_viewer.GetNodesInTopologicalOrder());

  for (auto node_index : node_indices) {
    auto* node_ptr = graph.GetNode(node_index);
    if (node_ptr == nullptr)
      continue;  // node removed as part of an earlier fusion

    ORT_RETURN_IF_ERROR(Recurse(*node_ptr, modified, graph_level, logger));
  }

  const auto& compatible_eps = GetCompatibleExecutionProviders();

  ORT_RETURN_IF_ERROR(PropagateQBackward(graph, node_indices, compatible_eps, logger, modified));
  ORT_RETURN_IF_ERROR(PropagateDQForward(graph, node_indices, compatible_eps, logger, modified));

  return Status::OK();
}
}  // namespace onnxruntime<|MERGE_RESOLUTION|>--- conflicted
+++ resolved
@@ -31,11 +31,7 @@
 // 2. scale_initializer_nodearg and zp_initializer_nodearg_ptr (if not null) are constant initializers
 Status InsertQDQPair(Graph& graph, const ExtendedGraphEdge& insertion_edge,
                      NodeArg& scale_initializer_nodearg, NodeArg* zp_initializer_nodearg_ptr,
-<<<<<<< HEAD
-                     const std::string& domain, const logging::Logger& logger) {
-=======
                      const std::string& qdq_domain, const logging::Logger& logger) {
->>>>>>> 5a83a67f
   auto* src_node = insertion_edge.GetMutableNodeAtEnd(graph, ExtendedGraphEdge::End::Source);
   auto* dst_node = insertion_edge.GetMutableNodeAtEnd(graph, ExtendedGraphEdge::End::Destination);
 
@@ -81,11 +77,7 @@
                                // outputs
                                {&q_to_dq_nodearg},
                                nullptr,  // attributes
-<<<<<<< HEAD
-                               domain);
-=======
                                qdq_domain);
->>>>>>> 5a83a67f
 
   ORT_RETURN_IF_NOT(graph.SetOpSchemaFromRegistryForNode(q_node), "Failed to set op schema for added Q node.");
 
@@ -98,11 +90,7 @@
                                 // outputs
                                 {&post_dq_nodearg},
                                 nullptr,  // attributes
-<<<<<<< HEAD
-                                domain);
-=======
                                 qdq_domain);
->>>>>>> 5a83a67f
 
   ORT_RETURN_IF_NOT(graph.SetOpSchemaFromRegistryForNode(dq_node), "Failed to set op schema for added DQ node.");
 
