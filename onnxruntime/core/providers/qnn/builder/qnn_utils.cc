--- conflicted
+++ resolved
@@ -363,7 +363,6 @@
   return out;
 }
 
-<<<<<<< HEAD
 // Returns a JSON array from a gsl::span.
 template <typename T>
 static inline nlohmann::json JSONFromSpan(gsl::span<const T> elems) {
@@ -653,10 +652,7 @@
   return json_;
 }
 
-Status GetQnnDataType(const bool is_quantized_node, const ONNX_NAMESPACE::TypeProto* type_proto,
-=======
 Status GetQnnDataType(const bool is_quantized_tensor, const ONNX_NAMESPACE::TypeProto* type_proto,
->>>>>>> b2b14086
                       Qnn_DataType_t& tensor_data_type) {
   if (!type_proto || !type_proto->tensor_type().has_elem_type()) {
     return ORT_MAKE_STATUS(ONNXRUNTIME, INVALID_ARGUMENT, "The tensor doesn't have elem_type.");
