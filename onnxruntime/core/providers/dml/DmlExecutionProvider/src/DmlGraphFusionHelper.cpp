#pragma once

#include "DmlGraphFusionHelper.h"


namespace Dml
{
namespace DmlGraphFusionHelper
{
    Microsoft::WRL::ComPtr<ID3D12Resource>
    CreateResource(
        const ExecutionProviderImpl* provider,
        const std::byte* tensorPtr,
        size_t tensorByteSize)
    {
        Microsoft::WRL::ComPtr<ID3D12Resource> buffer;

        D3D12_HEAP_PROPERTIES heapProperties = {
            D3D12_HEAP_TYPE_DEFAULT, D3D12_CPU_PAGE_PROPERTY_UNKNOWN, D3D12_MEMORY_POOL_UNKNOWN, 0, 0};

        D3D12_RESOURCE_DESC resourceDesc = {D3D12_RESOURCE_DIMENSION_BUFFER,
                                            0,
                                            static_cast<uint64_t>((tensorByteSize + 3) & ~3),
                                            1,
                                            1,
                                            1,
                                            DXGI_FORMAT_UNKNOWN,
                                            {1, 0},
                                            D3D12_TEXTURE_LAYOUT_ROW_MAJOR,
                                            D3D12_RESOURCE_FLAG_ALLOW_UNORDERED_ACCESS};

        Microsoft::WRL::ComPtr<ID3D12Device> d3dDevice;
        ORT_THROW_IF_FAILED(provider->GetD3DDevice(d3dDevice.GetAddressOf()));

        ORT_THROW_IF_FAILED(d3dDevice->CreateCommittedResource(
            &heapProperties,
            D3D12_HEAP_FLAG_NONE,
            &resourceDesc,
            D3D12_RESOURCE_STATE_UNORDERED_ACCESS,
            nullptr,
            IID_GRAPHICS_PPV_ARGS(buffer.GetAddressOf())));

        ORT_THROW_IF_FAILED(provider->UploadToResource(buffer.Get(), tensorPtr, tensorByteSize));

        return buffer;
    }

    Microsoft::WRL::ComPtr<ID3D12Resource>
    CreateCpuResource(
        const ExecutionProviderImpl* provider,
        const std::byte* tensorPtr,
        size_t tensorByteSize)
    {
        Microsoft::WRL::ComPtr<ID3D12Resource> buffer;

        D3D12_HEAP_PROPERTIES heapProperties = {
            D3D12_HEAP_TYPE_CUSTOM, D3D12_CPU_PAGE_PROPERTY_WRITE_COMBINE, D3D12_MEMORY_POOL_L0, 0, 0};

        D3D12_RESOURCE_DESC resourceDesc = {D3D12_RESOURCE_DIMENSION_BUFFER,
                                            0,
                                            static_cast<uint64_t>((tensorByteSize + 3) & ~3),
                                            1,
                                            1,
                                            1,
                                            DXGI_FORMAT_UNKNOWN,
                                            {1, 0},
                                            D3D12_TEXTURE_LAYOUT_ROW_MAJOR,
                                            D3D12_RESOURCE_FLAG_ALLOW_UNORDERED_ACCESS};

        Microsoft::WRL::ComPtr<ID3D12Device> d3dDevice;
        ORT_THROW_IF_FAILED(provider->GetD3DDevice(d3dDevice.GetAddressOf()));

        ORT_THROW_IF_FAILED(d3dDevice->CreateCommittedResource(
            &heapProperties,
            D3D12_HEAP_FLAG_NONE,
            &resourceDesc,
            D3D12_RESOURCE_STATE_UNORDERED_ACCESS,
            nullptr,
            IID_GRAPHICS_PPV_ARGS(buffer.GetAddressOf())));

        // Map the buffer and copy the data
        void* bufferData = nullptr;
        D3D12_RANGE range = {0, tensorByteSize};
        ORT_THROW_IF_FAILED(buffer->Map(0, &range, &bufferData));
        memcpy(bufferData, tensorPtr, tensorByteSize);
        buffer->Unmap(0, &range);

        return buffer;
    }

    void UnwrapTensor(
        Windows::AI::MachineLearning::Adapter::IWinmlExecutionProvider* winmlProvider,
        const onnxruntime::Tensor* tensor,
        ID3D12Resource** resource,
        uint64_t* allocId)
    {
        IUnknown* allocationUnk = static_cast<IUnknown*>(const_cast<void*>(tensor->DataRaw()));
        Microsoft::WRL::ComPtr<IUnknown> resourceUnk;
        winmlProvider->GetABIDataInterface(false, allocationUnk, &resourceUnk);

        *allocId = winmlProvider->TryGetPooledAllocationId(allocationUnk, 0);

        ORT_THROW_IF_FAILED(resourceUnk->QueryInterface(resource));
    }

    void ProcessInputData(
        const ExecutionProviderImpl* providerImpl,
        const std::vector<uint8_t>& isInputsUploadedByDmlEP,
        const DML_GRAPH_EDGE_DESC* inputEdges,
        const uint32_t inputEdgeCount,
        const gsl::span<const std::string> subGraphInputArgNames,
        const std::unordered_map<std::string, std::pair<const ONNX_NAMESPACE::TensorProto*, bool>>& initializerNameToInitializerMap,
        onnxruntime::Graph& graph,
        _Out_ std::vector<bool>& inputsUsed,
        _Inout_ std::vector<DML_BUFFER_BINDING>& initInputBindings,
        _Inout_ std::vector<ComPtr<ID3D12Resource>>& nonOwnedGraphInputsFromInitializers,
        _Inout_ std::vector<ComPtr<ID3D12Resource>>& initializeResourceRefs,
        _Inout_opt_ std::vector<std::vector<std::byte>>* inputRawData)
    {

        const uint32_t fusedNodeInputCount = gsl::narrow_cast<uint32_t>(subGraphInputArgNames.size());

        // Determine the last input which uses an initializer, so initializers can be freed incrementally
        // while processing each input in order.
        std::map<const onnx::TensorProto*, uint32_t> initializerToLastInputIndexMap;
        for (uint32_t i = 0; i < fusedNodeInputCount; i++)
        {
            auto iter = initializerNameToInitializerMap.find(subGraphInputArgNames[i]);
            if (iter != initializerNameToInitializerMap.end()) {
                initializerToLastInputIndexMap[iter->second.first] = i;
            }
        }

        // Walk through each graph edge and mark used inputs
        inputsUsed.assign(fusedNodeInputCount, false);
        for (uint32_t idx = 0; idx < inputEdgeCount; idx++) {
            auto* edge = (const DML_INPUT_GRAPH_EDGE_DESC*)(inputEdges[idx].Desc);
            inputsUsed[edge->GraphInputIndex] = true;
        }

        const std::wstring modelName = GetModelName(graph.ModelPath());
        for (uint32_t i = 0; i < initInputBindings.size(); i++)
        {
            bool isInitializerAlreadyRemoved = false;
            // If the input isn't actually used by the graph, nothing ever needs to be bound (either for
            // initialization or execution). So just throw away the transferred initializer and skip this input.
            if (!inputsUsed[i])
            {
                auto iter = initializerNameToInitializerMap.find(subGraphInputArgNames[i]);
                if(iter != initializerNameToInitializerMap.end() && iter->second.second)
                {
                    graph.RemoveInitializedTensor(subGraphInputArgNames[i]);
                }

                if (inputRawData)
                {
                    inputRawData->push_back(std::vector<std::byte>());
                }

                continue;
            }

            // Look for the initializer among those transferred from the graph during partitioning
            auto iter = initializerNameToInitializerMap.find(subGraphInputArgNames[i]);
            if (iter != initializerNameToInitializerMap.end())
            {
                std::byte* tensorPtr = nullptr;
                size_t tensorByteSize = 0;
                std::vector<uint8_t> unpackedExternalTensor;

                std::unique_ptr<std::byte[]> unpackedTensor;

                auto* initializer = iter->second.first;

                // The tensor may be stored as raw data or in typed fields.
                if (initializer->data_location() == onnx::TensorProto_DataLocation_EXTERNAL)
                {
                    THROW_IF_NOT_OK(onnxruntime::utils::UnpackInitializerData(*initializer, graph.ModelPath(), unpackedExternalTensor));
                    tensorPtr = reinterpret_cast<std::byte*>(unpackedExternalTensor.data());
                    tensorByteSize = unpackedExternalTensor.size();
                }
                else if (initializer->has_raw_data())
                {
                    tensorPtr = (std::byte*)(initializer->raw_data().c_str());
                    tensorByteSize = initializer->raw_data().size();
                }
                else
                {
                    std::tie(unpackedTensor, tensorByteSize) = Windows::AI::MachineLearning::Adapter::UnpackTensor(*initializer, graph.ModelPath());
                    tensorPtr = unpackedTensor.get();

                    // Free the initializer if this is the last usage of it.
                    if (initializerToLastInputIndexMap[initializer] == i)
                    {
                        if (iter->second.second)
                        {
                            graph.RemoveInitializedTensor(subGraphInputArgNames[i]);
                            isInitializerAlreadyRemoved = true;
                        }
                    }
                }

                // Tensor sizes in DML must be a multiple of 4 bytes large.
                tensorByteSize = AlignToPow2<size_t>(tensorByteSize, 4);
                WriteToFile(modelName, ConvertToWString(iter->first) + L".bin", reinterpret_cast<uint8_t*>(tensorPtr), tensorByteSize);

                if (inputRawData)
                {
                    inputRawData->push_back(std::vector<std::byte>(tensorPtr, tensorPtr + tensorByteSize));
                }

                if (!isInputsUploadedByDmlEP[i])
                {
                    // Store the resource to use during execution
                    ComPtr<ID3D12Resource> defaultBuffer = CreateResource(providerImpl, tensorPtr, tensorByteSize);
                    nonOwnedGraphInputsFromInitializers[i] = defaultBuffer;
                    initializeResourceRefs.push_back(std::move(defaultBuffer));
                }
                else
                {
                    ComPtr<ID3D12Resource> initializeInputBuffer;

                    if (!providerImpl->CustomHeapsSupported())
                    {
                        initializeInputBuffer = CreateResource(providerImpl, tensorPtr, tensorByteSize);
                    }
                    else
                    {
                        initializeInputBuffer = CreateCpuResource(providerImpl, tensorPtr, tensorByteSize);
                    }

                    // Set the binding for operator initialization to the buffer
                    initInputBindings[i].Buffer = initializeInputBuffer.Get();
                    initInputBindings[i].SizeInBytes = tensorByteSize;
                    initializeResourceRefs.push_back(std::move(initializeInputBuffer));
                }

                // Free the initializer if this is the last usage of it.
                if (!isInitializerAlreadyRemoved && initializerToLastInputIndexMap[initializer] == i)
                {
                    if (iter->second.second)
                    {
                        graph.RemoveInitializedTensor(subGraphInputArgNames[i]);
                    }
                }
            }
            else if (inputRawData)
            {
                inputRawData->push_back(std::vector<std::byte>());
            }
        }
    }

    std::unordered_map<const onnx::TensorProto*, std::vector<uint32_t>>
    GetInitializerToPartitionMap(
        const onnxruntime::GraphViewer& graph,
        gsl::span<std::unique_ptr<GraphPartition>> partitions
    )
    {
        std::unordered_map<const onnx::TensorProto*, std::vector<uint32_t>> initializerPartitionMap;
        for (uint32_t partitionIndex = 0; partitionIndex < gsl::narrow_cast<uint32_t>(partitions.size()); ++partitionIndex)
        {
            auto& partition = partitions[partitionIndex];

            // Skip partitions which have been merged into other partitions
            if (partition->GetRootMergedPartition() != partition.get())
            {
                continue;
            }

            for (const std::string& input : partition->GetInputs())
            {
                const onnx::TensorProto* tensor = nullptr;
                if (graph.GetInitializedTensor(input, tensor))
                {
                    initializerPartitionMap[tensor].push_back(partitionIndex);
                }
            }
        }

        return initializerPartitionMap;
    }

<<<<<<< HEAD
    struct GraphEdgeIndexInfo
    {
        uint32_t maxIndex = 0;
        bool hasEdge = false;
    };

    inline uint32_t GetConstantNodeGraphInputIndex(
        const std::string& constantName,
        const std::unordered_map<std::string_view, uint32_t>* serializedGraphConstantNameToMainGraphInputIndex,
        uint32_t& graphMaxInputIndex,
        std::unordered_map<std::string_view, uint32_t>& localConstantNameToIndexMap)
    {
        if (serializedGraphConstantNameToMainGraphInputIndex == nullptr)
        {
            if (localConstantNameToIndexMap.find(constantName) == localConstantNameToIndexMap.end())
            {
                localConstantNameToIndexMap[constantName] = ++graphMaxInputIndex;
            }
            return localConstantNameToIndexMap[constantName];
        }
        else
        {
            graphMaxInputIndex = std::max(graphMaxInputIndex, serializedGraphConstantNameToMainGraphInputIndex->at(constantName));
            return serializedGraphConstantNameToMainGraphInputIndex->at(constantName);
        }
    }

    template <size_t ALLOCATOR_SIZE>
=======
    enum DML_PREVIEW_OPERATOR_TYPE
    {
        DML_PREVIEW_OPERATOR_FIRST = 0xC0000000,
    };

    struct DML_CONSTANT_DATA_GRAPH_NODE_DESC_PREVIEW 
    { 
        const BYTE* data;
        UINT64 dataSize;
        _Field_z_ _Maybenull_ const char* Name; 
    };

>>>>>>> 25d3b0b3
    void ConvertGraphDesc(
        const Dml::GraphDescBuilder::GraphDesc& graphDesc,
        const uint32_t inputCount,
<<<<<<< HEAD
        _Out_ DML_GRAPH_DESC& dmlGraphDesc,
        IDMLDevice* device,
        StackAllocator<ALLOCATOR_SIZE>& allocator,
        std::vector<DML_GRAPH_NODE_DESC>& dmlGraphNodes,
        std::vector<DML_GRAPH_EDGE_DESC>& dmlInputEdges,
        std::vector<DML_GRAPH_EDGE_DESC>& dmlOutputEdges,
        std::vector<DML_GRAPH_EDGE_DESC>& dmlIntermediateEdges,
        std::vector<ComPtr<IDMLOperator>>& dmlOperators,
        const std::unordered_map<uint32_t, uint32_t>* serializedGraphInputIndexToMainGraphInputIndex,
        const std::unordered_map<std::string_view, uint32_t>* serializedGraphConstantNameToMainGraphInputIndex)
=======
        const uint32_t outputCount,
        _Inout_ std::vector<DML_OPERATOR_GRAPH_NODE_DESC>& dmlOperatorGraphNodes,
        _Inout_ std::vector<DML_CONSTANT_DATA_GRAPH_NODE_DESC_PREVIEW>& dmlConstantGraphNodes,
        _Inout_ std::vector<DML_GRAPH_NODE_DESC>& dmlGraphNodes,
        _Inout_ std::vector<DML_GRAPH_EDGE_DESC>& dmlInputEdges,
        _Inout_ std::vector<DML_GRAPH_EDGE_DESC>& dmlOutputEdges,
        _Inout_ std::vector<DML_GRAPH_EDGE_DESC>& dmlIntermediateEdges)
>>>>>>> 25d3b0b3
    {
        std::unordered_map<uint32_t, uint32_t> oldNodeIndexToNewNodeIndexMap;
        for (uint32_t index = 0; index < static_cast<uint32_t>(graphDesc.Nodes.size()); index++)
        {
<<<<<<< HEAD
            const DmlSerializedGraphNode& node = graphDesc.Nodes[index];
            if (std::holds_alternative<AbstractOperatorDesc>(node.Desc))
            {
                oldNodeIndexToNewNodeIndexMap[index] = static_cast<uint32_t>(dmlOperators.size());
                DML_OPERATOR_DESC dmlDesc = SchemaHelpers::ConvertOperatorDesc<ALLOCATOR_SIZE>(std::get<AbstractOperatorDesc>(node.Desc), &allocator);
                ComPtr<IDMLOperator> op;
                ORT_THROW_IF_FAILED(device->CreateOperator(&dmlDesc, IID_PPV_ARGS(&op)));
                dmlOperators.push_back(op);
                DML_OPERATOR_GRAPH_NODE_DESC* dmlOperatorGraphNode = allocator.template Allocate<DML_OPERATOR_GRAPH_NODE_DESC>();
                dmlOperatorGraphNode->Name = node.Name.data();
                dmlOperatorGraphNode->Operator = op.Get();
                dmlGraphNodes.push_back(DML_GRAPH_NODE_DESC{DML_GRAPH_NODE_TYPE_OPERATOR, dmlOperatorGraphNode});
=======
            auto& nodeInfo = graphDesc.nodes[i];
            
            if (std::holds_alternative<Microsoft::WRL::ComPtr<IDMLOperator>>(nodeInfo.nodeDef))
            {
                dmlOperatorGraphNodes[i] = DML_OPERATOR_GRAPH_NODE_DESC{std::get<Microsoft::WRL::ComPtr<IDMLOperator>>(nodeInfo.nodeDef).Get(), nodeInfo.name.data()};
                dmlGraphNodes[i] = DML_GRAPH_NODE_DESC{DML_GRAPH_NODE_TYPE_OPERATOR, &dmlOperatorGraphNodes[i]};
            }
            else
            {
                dmlConstantGraphNodes[i] = DML_CONSTANT_DATA_GRAPH_NODE_DESC_PREVIEW{
                std::get<std::vector<uint8_t>>(nodeInfo.nodeDef).data(), 
                std::get<std::vector<uint8_t>>(nodeInfo.nodeDef).size(), 
                nodeInfo.name.data()
                };

                // TODO: Change as new header is ingested
                dmlGraphNodes[i] = DML_GRAPH_NODE_DESC{(DML_GRAPH_NODE_TYPE) 2, &dmlConstantGraphNodes[i]};
>>>>>>> 25d3b0b3
            }
        }

        uint32_t graphMaxInputIndex = 0;

        for (size_t i = 0; i < graphDesc.InputEdges.size(); ++i)
        {
            DML_INPUT_GRAPH_EDGE_DESC* edge = allocator.template Allocate<DML_INPUT_GRAPH_EDGE_DESC>();
            // 1. If serializedGraphInputIndexToMainGraphInputIndex is not null:
            //      then use the corresponding main graph input index, because the caller will use corresponding
            //      main graph input index for extracting the actual input tensor from the main graph and
            //      the caller does not own the creation of dml bindings directly.
            //      Use Case: When the caller is ORT (DML EP) or DmlEngine.
            //
            // 2. If serializedGraphInputIndexToMainGraphInputIndex is null:
            //      then assign the sequential graph input index, because the owns the creationg of dml bindings
            //      directly.
            edge->GraphInputIndex = serializedGraphInputIndexToMainGraphInputIndex == nullptr ?
                graphDesc.InputEdges[i].GraphInputIndex :
                serializedGraphInputIndexToMainGraphInputIndex->at(graphDesc.InputEdges[i].GraphInputIndex);
            edge->ToNodeIndex = oldNodeIndexToNewNodeIndexMap[graphDesc.InputEdges[i].ToNodeIndex];
            edge->ToNodeInputIndex = graphDesc.InputEdges[i].ToNodeInputIndex;
            edge->Name = graphDesc.InputEdges[i].Name.data();

            graphMaxInputIndex = std::max(graphMaxInputIndex, edge->GraphInputIndex);
            dmlInputEdges.push_back(DML_GRAPH_EDGE_DESC{DML_GRAPH_EDGE_TYPE_INPUT, edge});
        }

        for (size_t i = 0; i < graphDesc.OutputEdges.size(); ++i)
        {
            DML_OUTPUT_GRAPH_EDGE_DESC* edge = allocator.template Allocate<DML_OUTPUT_GRAPH_EDGE_DESC>();
            edge->GraphOutputIndex = graphDesc.OutputEdges[i].GraphOutputIndex;
            edge->FromNodeIndex = oldNodeIndexToNewNodeIndexMap[graphDesc.OutputEdges[i].FromNodeIndex];
            edge->FromNodeOutputIndex = graphDesc.OutputEdges[i].FromNodeOutputIndex;
            edge->Name = graphDesc.OutputEdges[i].Name.data();

            dmlOutputEdges.push_back(DML_GRAPH_EDGE_DESC{DML_GRAPH_EDGE_TYPE_OUTPUT, edge});
        }

        std::unordered_map<std::string_view, uint32_t> localConstantNameToIndexMap;
        for (uint32_t i = 0; i < static_cast<uint32_t>(graphDesc.IntermediateEdges.size()); ++i)
        {
            DmlSerializedGraphNodeDescVariant descVariant = graphDesc.Nodes[graphDesc.IntermediateEdges[i].FromNodeIndex].Desc;
            bool isConstantEdge = std::holds_alternative<DmlSerializedGraphNodeConstantVariant>(descVariant);
            if (isConstantEdge)
            {
                const std::string& constantName = graphDesc.Nodes[graphDesc.IntermediateEdges[i].FromNodeIndex].Name;

                DML_INPUT_GRAPH_EDGE_DESC* edge = allocator.template Allocate<DML_INPUT_GRAPH_EDGE_DESC>();
                edge->GraphInputIndex = GetConstantNodeGraphInputIndex(
                    constantName,
                    serializedGraphConstantNameToMainGraphInputIndex,
                    graphMaxInputIndex,
                    localConstantNameToIndexMap);
                edge->ToNodeIndex = oldNodeIndexToNewNodeIndexMap[graphDesc.IntermediateEdges[i].ToNodeIndex];
                edge->ToNodeInputIndex = graphDesc.IntermediateEdges[i].ToNodeInputIndex;
                edge->Name = graphDesc.IntermediateEdges[i].Name.data();

                dmlInputEdges.push_back({DML_GRAPH_EDGE_TYPE_INPUT, edge});
            }
            else
            {
                DML_INTERMEDIATE_GRAPH_EDGE_DESC* edge = allocator.template Allocate<DML_INTERMEDIATE_GRAPH_EDGE_DESC>();
                edge->FromNodeIndex = oldNodeIndexToNewNodeIndexMap[graphDesc.IntermediateEdges[i].FromNodeIndex];
                edge->FromNodeOutputIndex = graphDesc.IntermediateEdges[i].FromNodeOutputIndex;
                edge->ToNodeIndex = oldNodeIndexToNewNodeIndexMap[graphDesc.IntermediateEdges[i].ToNodeIndex];
                edge->ToNodeInputIndex = graphDesc.IntermediateEdges[i].ToNodeInputIndex;
                edge->Name = graphDesc.IntermediateEdges[i].Name.data();
                dmlIntermediateEdges.push_back(DML_GRAPH_EDGE_DESC{DML_GRAPH_EDGE_TYPE_INTERMEDIATE, edge});
            }
        }

        dmlGraphDesc.InputCount = inputCount;
        dmlGraphDesc.OutputCount = graphDesc.OutputCount;
        dmlGraphDesc.NodeCount = gsl::narrow_cast<uint32_t>(dmlGraphNodes.size());
        dmlGraphDesc.Nodes = dmlGraphNodes.data();
        dmlGraphDesc.InputEdgeCount = gsl::narrow_cast<uint32_t>(dmlInputEdges.size());
        dmlGraphDesc.InputEdges = dmlInputEdges.data();
        dmlGraphDesc.OutputEdgeCount = gsl::narrow_cast<uint32_t>(dmlOutputEdges.size());
        dmlGraphDesc.OutputEdges = dmlOutputEdges.data();
        dmlGraphDesc.IntermediateEdgeCount = gsl::narrow_cast<uint32_t>(dmlIntermediateEdges.size());
        dmlGraphDesc.IntermediateEdges = dmlIntermediateEdges.data();
    }

    void CreateIDmlCompiledOperatorAndRegisterKernel(
        const uint32_t partitionIndex,
        onnxruntime::Graph& graph,
        const onnxruntime::IndexedSubGraph& indexedSubGraph,
        const onnxruntime::Node& fusedNode,
        const std::unordered_map<std::string, GraphNodeProperties>& partitionNodePropsMap,
        const std::unordered_map<std::string, std::pair<const ONNX_NAMESPACE::TensorProto*, bool>>& initializerNameToInitializerMap,
        const ExecutionProviderImpl* providerImpl,
        onnxruntime::KernelRegistry* registryForPartitionKernels)
    {
        // convert partitionONNXGraph into DML EP GraphDesc
        const uint32_t fusedNodeInputCount = gsl::narrow_cast<uint32_t>(indexedSubGraph.GetMetaDef()->inputs.size());
        const uint32_t fusedNodeOutputCount = gsl::narrow_cast<uint32_t>(indexedSubGraph.GetMetaDef()->outputs.size());

        std::vector<uint8_t> isInputsUploadedByDmlEP(fusedNodeInputCount, false);
        for (uint32_t index = 0; index < fusedNodeInputCount; ++index)
        {
            auto iter = initializerNameToInitializerMap.find(indexedSubGraph.GetMetaDef()->inputs[index]);
            if (iter != initializerNameToInitializerMap.end())
            {
                isInputsUploadedByDmlEP[index] = true;
            }
        }

        ComPtr<IDMLDevice> device;
        ORT_THROW_IF_FAILED(providerImpl->GetDmlDevice(device.GetAddressOf()));
        const DmlSerializedGraphDesc foo = {};
        // This map will be used to transfer the initializer to D3D12 system heap memory.
        // 'serializedDmlGraphDesc' will have constant input as intermediate edges, that's why
        // we need a mapping between intermediateEdgeIndex and indexedSubGraph's (a given partition)
        // input arg index.
        //   For ex: Let's say intermediate edge index = idx, then
        //           indexedSubGraphInputArgIdx = constantEdgeIdxToSubgraphInputArgIdxMap[idx];
        //           corresponding constant tensor = initializerNameToInitializerMap[indexedSubGraph.GetMetaDef()->inputs[indexedSubGraphInputArgIdx]]
        // We are using intermediate edge index as a key because same constant tensor can be used by
        // multiple nodes.
        std::unordered_map<uint32_t, uint32_t> serializedGraphInputIndexToMainGraphInputIndex;
        std::unordered_map<std::string_view, uint32_t> serializedGraphConstantNameToMainGraphInputIndex;
        GraphDescBuilder::GraphDesc serializedDmlGraphDesc = GraphDescBuilder::BuildDmlGraphDesc(
            isInputsUploadedByDmlEP.data(),
            isInputsUploadedByDmlEP.size(),
            initializerNameToInitializerMap,
            graph,
            indexedSubGraph,
            partitionNodePropsMap,
            device.Get(),
            providerImpl,
            serializedGraphInputIndexToMainGraphInputIndex,
            serializedGraphConstantNameToMainGraphInputIndex);

        const std::wstring modelName = GetModelName(graph.ModelPath());
        auto buffer = SerializeDmlGraph(serializedDmlGraphDesc);

        const std::wstring partitionName =
            L"Partition_" +
            std::to_wstring(partitionIndex) +
            L".bin";
        WriteToFile(modelName, partitionName, buffer.data(), buffer.size());

        std::vector<std::unique_ptr<std::byte[]>> rawData;
        DmlSerializedGraphDesc serializedDesc = DeserializeDmlGraph(buffer.data(), rawData);
        GraphDescBuilder::GraphDesc castedSerialzedDesc = {};
        castedSerialzedDesc.InputCount = serializedDesc.InputCount;
        castedSerialzedDesc.InputEdges = std::move(serializedDesc.InputEdges);
        castedSerialzedDesc.IntermediateEdges = std::move(serializedDesc.IntermediateEdges);
        castedSerialzedDesc.Nodes = std::move(serializedDesc.Nodes);
        castedSerialzedDesc.OutputCount = serializedDesc.OutputCount;
        castedSerialzedDesc.OutputEdges = std::move(serializedDesc.OutputEdges);
        castedSerialzedDesc.reuseCommandList = serializedDmlGraphDesc.reuseCommandList;

        // convert DML EP GraphDesc into DML_GRAPH_DESC and create IDMLCompiledOperator
        StackAllocator<1024> allocator; // Used for converting DmlSerializedGraphDesc to DML_GRAPH_DESC
        DML_GRAPH_DESC dmlGraphDesc = {};
<<<<<<< HEAD
        std::vector<ComPtr<IDMLOperator>> dmlOperators;
        std::vector<DML_GRAPH_NODE_DESC> dmlGraphNodes;
        std::vector<DML_GRAPH_EDGE_DESC> dmlInputEdges;
        std::vector<DML_GRAPH_EDGE_DESC> dmlOutputEdges;
        std::vector<DML_GRAPH_EDGE_DESC> dmlIntermediateEdges;
        ConvertGraphDesc<1024>(
            castedSerialzedDesc,
            fusedNodeInputCount,
            dmlGraphDesc,
            device.Get(),
            allocator,
=======
        std::vector<DML_OPERATOR_GRAPH_NODE_DESC> dmlOperatorGraphNodes(graphDesc.nodes.size());
        std::vector<DML_CONSTANT_DATA_GRAPH_NODE_DESC_PREVIEW> dmlConstantGraphNodes(graphDesc.nodes.size());

        std::vector<DML_GRAPH_NODE_DESC> dmlGraphNodes(graphDesc.nodes.size());
        std::vector<DML_GRAPH_EDGE_DESC> dmlInputEdges(graphDesc.inputEdges.size());
        std::vector<DML_GRAPH_EDGE_DESC> dmlOutputEdges(graphDesc.outputEdges.size());
        std::vector<DML_GRAPH_EDGE_DESC> dmlIntermediateEdges(graphDesc.intermediateEdges.size());
        ConvertGraphDesc(
            graphDesc,
            dmlGraphDesc,
            fusedNodeInputCount,
            fusedNodeOutputCount,
            dmlOperatorGraphNodes,
            dmlConstantGraphNodes,
>>>>>>> 25d3b0b3
            dmlGraphNodes,
            dmlInputEdges,
            dmlOutputEdges,
            dmlIntermediateEdges,
            dmlOperators,
            &serializedGraphInputIndexToMainGraphInputIndex,
            &serializedGraphConstantNameToMainGraphInputIndex);

        DML_EXECUTION_FLAGS executionFlags = DML_EXECUTION_FLAG_NONE;
        if (serializedDmlGraphDesc.reuseCommandList)
        {
            executionFlags |= DML_EXECUTION_FLAG_DESCRIPTORS_VOLATILE;
        }

        // Query DML execution provider to see if metacommands is enabled
        if (!providerImpl->MetacommandsEnabled())
        {
            executionFlags |= DML_EXECUTION_FLAG_DISABLE_META_COMMANDS;
        }

        ComPtr<IDMLDevice1> device1;
        ORT_THROW_IF_FAILED(device.As(&device1));
        ComPtr<IDMLCompiledOperator> compiledExecutionPlanOperator;
        ORT_THROW_IF_FAILED(device1->CompileGraph(
            &dmlGraphDesc,
            executionFlags,
            IID_PPV_ARGS(&compiledExecutionPlanOperator)));

        // Populate input bindings for operator initialization
        std::vector<Microsoft::WRL::ComPtr<ID3D12Resource>> initializeResourceRefs; // For lifetime control
        std::vector<DML_BUFFER_BINDING> initInputBindings(fusedNodeInputCount);
        std::vector<ComPtr<ID3D12Resource>> nonOwnedGraphInputsFromInitializers(fusedNodeInputCount);

        std::vector<bool> inputsUsed;
        ProcessInputData(
            providerImpl,
            isInputsUploadedByDmlEP,
            dmlGraphDesc.InputEdges,
            dmlGraphDesc.InputEdgeCount,
            indexedSubGraph.GetMetaDef()->inputs,
            initializerNameToInitializerMap,
            graph,
            inputsUsed,
            initInputBindings,
            nonOwnedGraphInputsFromInitializers,
            initializeResourceRefs,
            nullptr);

        // lamda captures for the kernel registration
        Windows::AI::MachineLearning::Adapter::EdgeShapes outputShapes;
        ORT_THROW_HR_IF(E_UNEXPECTED, !TryGetStaticOutputShapes(fusedNode, outputShapes));
        bool resuableCommandList = serializedDmlGraphDesc.reuseCommandList;
        auto fused_kernel_func = [compiledExecutionPlanOperator,
                                  outputShapes,
                                  resuableCommandList,
                                  nonOwnedGraphInputsFromInitializers,
                                  initializeResourceRefs,
                                  initInputBindings,
                                  isInputsUploadedByDmlEP,
                                  inputsUsed]
                    (onnxruntime::FuncManager& func_mgr, const onnxruntime::OpKernelInfo& info, std::unique_ptr<onnxruntime::OpKernel>& out) mutable ->onnxruntime::Status
        {
            out.reset(CreateFusedGraphKernel(info,
                                             compiledExecutionPlanOperator,
                                             outputShapes,
                                             resuableCommandList,
                                             nonOwnedGraphInputsFromInitializers,
                                             initializeResourceRefs,
                                             initInputBindings,
                                             isInputsUploadedByDmlEP,
                                             inputsUsed));
            return Status::OK();
        };

        // build the kernel definition on the fly, and register it to the fused_kernel_regisitry.
        onnxruntime::KernelDefBuilder builder;
        builder.SetName(indexedSubGraph.GetMetaDef()->name)
            .SetDomain(indexedSubGraph.GetMetaDef()->domain)
            .SinceVersion(indexedSubGraph.GetMetaDef()->since_version)
            .Provider(onnxruntime::kDmlExecutionProvider);
        ORT_THROW_IF_ERROR(registryForPartitionKernels->Register(builder, fused_kernel_func));
    }

    void FusePartitionAndRegisterKernel(
        GraphPartition* partition,
        uint32_t partitionIndex,
        onnxruntime::Graph& graph,
        std::unordered_map<const onnxruntime::Node*, GraphNodeProperties>& graphNodePropertyMap,
        onnxruntime::KernelRegistry* registryForPartitionKernels,
        const std::string& partitionKernelPrefix,
        const std::unordered_map<std::string, std::pair<const ONNX_NAMESPACE::TensorProto*, bool>>& initializerNameToInitializerMap,
        const ExecutionProviderImpl* providerImpl)
    {
        assert(partition->IsDmlGraphPartition());

        onnxruntime::IndexedSubGraph indexedSubGraph;
        // Create a definition for the node.  The name must be unique.
        auto def = std::make_unique<onnxruntime::IndexedSubGraph::MetaDef>();
        def->name = DmlGraphFusionTransformer::DML_GRAPH_FUSION_NODE_NAME_PREFIX + partitionKernelPrefix + std::to_string(partitionIndex);
        def->domain = DmlGraphFusionTransformer::DML_GRAPH_FUSION_NODE_DOMAIN;
        def->since_version = 1;
        def->inputs.insert(def->inputs.begin(), partition->GetInputs().begin(), partition->GetInputs().end());
        def->outputs.insert(def->outputs.begin(), partition->GetOutputs().begin(), partition->GetOutputs().end());

        indexedSubGraph.SetMetaDef(std::move(def));
        indexedSubGraph.nodes = std::move(partition->GetNodeIndices());
        auto& fusedNode = graph.BeginFuseSubGraph(indexedSubGraph, indexedSubGraph.GetMetaDef()->name);
        fusedNode.SetExecutionProviderType(onnxruntime::kDmlExecutionProvider);

        // Populate properties which will be passed to OpKernel for this graph via the function below
        std::unordered_map<std::string, GraphNodeProperties> partitionNodePropsMap;
        for (auto nodeIndex : indexedSubGraph.nodes)
        {
            const onnxruntime::Node* node = graph.GetNode(nodeIndex);

#ifdef PRINT_PARTITON_INFO
            printf("Partition %u\t%s\n", partitionIndex, GraphDescBuilder::GetUniqueNodeName(*node).c_str());
#endif
            partitionNodePropsMap.insert(std::make_pair(
                GraphDescBuilder::GetUniqueNodeName(*node), std::move(graphNodePropertyMap[node])));
        }

#ifdef PRINT_PARTITON_INFO
        printf("\n");
#endif
        CreateIDmlCompiledOperatorAndRegisterKernel(
            partitionIndex,
            graph,
            indexedSubGraph,
            fusedNode,
            partitionNodePropsMap,
            initializerNameToInitializerMap,
            providerImpl,
            registryForPartitionKernels);

        graph.FinalizeFuseSubGraph(indexedSubGraph, fusedNode);
    }
}
}<|MERGE_RESOLUTION|>--- conflicted
+++ resolved
@@ -281,7 +281,6 @@
         return initializerPartitionMap;
     }
 
-<<<<<<< HEAD
     struct GraphEdgeIndexInfo
     {
         uint32_t maxIndex = 0;
@@ -310,24 +309,9 @@
     }
 
     template <size_t ALLOCATOR_SIZE>
-=======
-    enum DML_PREVIEW_OPERATOR_TYPE
-    {
-        DML_PREVIEW_OPERATOR_FIRST = 0xC0000000,
-    };
-
-    struct DML_CONSTANT_DATA_GRAPH_NODE_DESC_PREVIEW 
-    { 
-        const BYTE* data;
-        UINT64 dataSize;
-        _Field_z_ _Maybenull_ const char* Name; 
-    };
-
->>>>>>> 25d3b0b3
     void ConvertGraphDesc(
         const Dml::GraphDescBuilder::GraphDesc& graphDesc,
         const uint32_t inputCount,
-<<<<<<< HEAD
         _Out_ DML_GRAPH_DESC& dmlGraphDesc,
         IDMLDevice* device,
         StackAllocator<ALLOCATOR_SIZE>& allocator,
@@ -338,20 +322,10 @@
         std::vector<ComPtr<IDMLOperator>>& dmlOperators,
         const std::unordered_map<uint32_t, uint32_t>* serializedGraphInputIndexToMainGraphInputIndex,
         const std::unordered_map<std::string_view, uint32_t>* serializedGraphConstantNameToMainGraphInputIndex)
-=======
-        const uint32_t outputCount,
-        _Inout_ std::vector<DML_OPERATOR_GRAPH_NODE_DESC>& dmlOperatorGraphNodes,
-        _Inout_ std::vector<DML_CONSTANT_DATA_GRAPH_NODE_DESC_PREVIEW>& dmlConstantGraphNodes,
-        _Inout_ std::vector<DML_GRAPH_NODE_DESC>& dmlGraphNodes,
-        _Inout_ std::vector<DML_GRAPH_EDGE_DESC>& dmlInputEdges,
-        _Inout_ std::vector<DML_GRAPH_EDGE_DESC>& dmlOutputEdges,
-        _Inout_ std::vector<DML_GRAPH_EDGE_DESC>& dmlIntermediateEdges)
->>>>>>> 25d3b0b3
     {
         std::unordered_map<uint32_t, uint32_t> oldNodeIndexToNewNodeIndexMap;
         for (uint32_t index = 0; index < static_cast<uint32_t>(graphDesc.Nodes.size()); index++)
         {
-<<<<<<< HEAD
             const DmlSerializedGraphNode& node = graphDesc.Nodes[index];
             if (std::holds_alternative<AbstractOperatorDesc>(node.Desc))
             {
@@ -364,25 +338,6 @@
                 dmlOperatorGraphNode->Name = node.Name.data();
                 dmlOperatorGraphNode->Operator = op.Get();
                 dmlGraphNodes.push_back(DML_GRAPH_NODE_DESC{DML_GRAPH_NODE_TYPE_OPERATOR, dmlOperatorGraphNode});
-=======
-            auto& nodeInfo = graphDesc.nodes[i];
-            
-            if (std::holds_alternative<Microsoft::WRL::ComPtr<IDMLOperator>>(nodeInfo.nodeDef))
-            {
-                dmlOperatorGraphNodes[i] = DML_OPERATOR_GRAPH_NODE_DESC{std::get<Microsoft::WRL::ComPtr<IDMLOperator>>(nodeInfo.nodeDef).Get(), nodeInfo.name.data()};
-                dmlGraphNodes[i] = DML_GRAPH_NODE_DESC{DML_GRAPH_NODE_TYPE_OPERATOR, &dmlOperatorGraphNodes[i]};
-            }
-            else
-            {
-                dmlConstantGraphNodes[i] = DML_CONSTANT_DATA_GRAPH_NODE_DESC_PREVIEW{
-                std::get<std::vector<uint8_t>>(nodeInfo.nodeDef).data(), 
-                std::get<std::vector<uint8_t>>(nodeInfo.nodeDef).size(), 
-                nodeInfo.name.data()
-                };
-
-                // TODO: Change as new header is ingested
-                dmlGraphNodes[i] = DML_GRAPH_NODE_DESC{(DML_GRAPH_NODE_TYPE) 2, &dmlConstantGraphNodes[i]};
->>>>>>> 25d3b0b3
             }
         }
 
@@ -540,7 +495,6 @@
         // convert DML EP GraphDesc into DML_GRAPH_DESC and create IDMLCompiledOperator
         StackAllocator<1024> allocator; // Used for converting DmlSerializedGraphDesc to DML_GRAPH_DESC
         DML_GRAPH_DESC dmlGraphDesc = {};
-<<<<<<< HEAD
         std::vector<ComPtr<IDMLOperator>> dmlOperators;
         std::vector<DML_GRAPH_NODE_DESC> dmlGraphNodes;
         std::vector<DML_GRAPH_EDGE_DESC> dmlInputEdges;
@@ -552,22 +506,6 @@
             dmlGraphDesc,
             device.Get(),
             allocator,
-=======
-        std::vector<DML_OPERATOR_GRAPH_NODE_DESC> dmlOperatorGraphNodes(graphDesc.nodes.size());
-        std::vector<DML_CONSTANT_DATA_GRAPH_NODE_DESC_PREVIEW> dmlConstantGraphNodes(graphDesc.nodes.size());
-
-        std::vector<DML_GRAPH_NODE_DESC> dmlGraphNodes(graphDesc.nodes.size());
-        std::vector<DML_GRAPH_EDGE_DESC> dmlInputEdges(graphDesc.inputEdges.size());
-        std::vector<DML_GRAPH_EDGE_DESC> dmlOutputEdges(graphDesc.outputEdges.size());
-        std::vector<DML_GRAPH_EDGE_DESC> dmlIntermediateEdges(graphDesc.intermediateEdges.size());
-        ConvertGraphDesc(
-            graphDesc,
-            dmlGraphDesc,
-            fusedNodeInputCount,
-            fusedNodeOutputCount,
-            dmlOperatorGraphNodes,
-            dmlConstantGraphNodes,
->>>>>>> 25d3b0b3
             dmlGraphNodes,
             dmlInputEdges,
             dmlOutputEdges,
