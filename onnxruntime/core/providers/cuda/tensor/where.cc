--- conflicted
+++ resolved
@@ -94,17 +94,6 @@
 
     output_rank_or_simple_broadcast = out_rank;
 
-<<<<<<< HEAD
-    if (a_shape != output_shape) {
-      a_padded_strides.size_ = out_rank;
-      if (a_rank > 0) {
-        TensorPitches a_pitches(a_shape.GetDims());
-        auto offset = out_rank - a_rank;
-        for (auto i = offset; i < out_rank; ++i) {
-          // the stride for broadcast dimension is kept as 0
-          if (a_shape.GetDims()[i - offset] != 1) {
-            a_padded_strides[i] = a_pitches[i];
-=======
     auto padder = [out_rank](int32_t rank, const TensorShape& shape, TArray<int64_t>& padded_strides) {
       padded_strides.size_ = out_rank;
       if (rank > 0) {
@@ -114,7 +103,6 @@
           // the stride for broadcast dimension is kept as 0
           if (shape.GetDims()[i - offset] != 1) {
             padded_strides[i] = pitches[i - offset];
->>>>>>> ec4f6c09
           }
         }
       }
@@ -125,39 +113,11 @@
     }
 
     if (b_shape != output_shape) {
-<<<<<<< HEAD
-      b_padded_strides.size_ = out_rank;
-      if (b_rank > 0) {
-        TensorPitches b_pitches(b_shape.GetDims());
-        auto offset = out_rank - b_rank;
-        for (auto i = offset; i < out_rank; ++i) {
-          // the stride for broadcast dimension is kept as 0
-          if (b_shape.GetDims()[i - offset] != 1) {
-            b_padded_strides[i] = b_pitches[i];
-          }
-        }
-      }
-    }
-
-    if (c_shape != output_shape) {
-      c_padded_strides.size_ = out_rank;
-      if (c_rank > 0) {
-        TensorPitches c_pitches(c_shape.GetDims());
-        auto offset = out_rank - c_rank;
-        for (auto i = offset; i < out_rank; ++i) {
-          // the stride for broadcast dimension is kept as 0
-          if (c_shape.GetDims()[i - offset] != 1) {
-            c_padded_strides[i] = c_pitches[i];
-          }
-        }
-      }
-=======
-      padder(b_rank, b_shape, b_padded_strides);
+     padder(b_rank, b_shape, b_padded_strides);
     }
 
     if (c_shape != output_shape) {
       padder(c_rank, c_shape, c_padded_strides);
->>>>>>> ec4f6c09
     }
 
     TensorPitches output_pitches(output_shape.GetDims());
