import argparse
import copy
import csv
import json
import logging
import os
import pprint
import re
import sys
import time
import timeit
from datetime import datetime

import coloredlogs
import numpy
import numpy as np
import pandas as pd
from float16 import *
<<<<<<< HEAD

from perf_utils import *

# Must import onnxruntime before onnx
import onnxruntime  # isort:skip
from onnx import numpy_helper # isort:skip

=======
from perf_utils import *

import onnxruntime  # isort:skip
from onnx import numpy_helper  # isort:skip
>>>>>>> e194a017

debug = False
sys.path.append(".")
logger = logging.getLogger("")

ep_to_provider_list = {
    cpu: [cpu_ep],
    acl: [acl_ep],
    cuda: [cuda_ep],
    cuda_fp16: [cuda_ep],
    trt: [trt_ep, cuda_ep],
    trt_fp16: [trt_ep, cuda_ep],
}

# latency gain headers
trt_cuda_gain = "TRT_CUDA_gain(%)"
trt_cuda_fp16_gain = "TRT_CUDA_fp16_gain(%)"
trt_native_gain = "TRT_Standalone_gain(%)"
trt_native_fp16_gain = "TRT_Standalone_fp16_gain(%)"

# metadata
FAIL_MODEL_FILE = ".fail_model_map"
LATENCY_FILE = ".latency_map"
METRICS_FILE = ".metrics_map"
SESSION_FILE = ".session_map"
MEMORY_FILE = "./temp_memory.csv"


def split_and_sort_output(string_list):
    string_list = string_list.split("\n")
    string_list.sort()
    return string_list


def is_dynamic(model):
    inp = model.graph.input[0]
    for dim in inp.type.tensor_type.shape.dim:
        if not dim.HasField("dim_value"):
            return True
    return False


def get_model_inputs(model):
    all_inputs = [node.name for node in model.graph.input]
    input_initializers = [node.name for node in model.graph.initializer]
    inputs = list(set(all_inputs) - set(input_initializers))
    return inputs


def run_trt_standalone(trtexec, model_name, model_path, all_inputs_shape, fp16, track_memory):
    logger.info("running standalone trt")
    onnx_model_path = "--onnx=" + model_path

    # load inputs
    input_shape = []
    loaded_inputs = []

    model = onnx.load(model_path)
    ort_inputs = get_model_inputs(model)

    output = get_output(["find", "-L", os.getcwd(), "-name", "test_data*", "-type", "d"])
    test_data_dir = split_and_sort_output(output)[0]

    for i in range(len(ort_inputs)):
        name = ort_inputs[i]
        loaded_input = name + ":" + test_data_dir + "/" + str(i) + ".bin"
        logger.info(loaded_input)
        shape = []
        for j in all_inputs_shape[i]:
            shape.append(str(j))
        shape = "x".join(shape)
        shape = name + ":" + shape
        input_shape.append(shape)
        loaded_inputs.append(loaded_input)

    shapes_arg = "--optShapes=" + ",".join(input_shape)
    inputs_arg = "--loadInputs=" + ",".join(loaded_inputs)
    result = {}
    command = [
        trtexec,
        onnx_model_path,
        "--duration=50",
        "--percentile=90",
        "--workspace=4096",
    ]
    command.extend([inputs_arg])

    # add benchmarking flags
    if is_dynamic(model):
        command.extend([shapes_arg])
    if fp16:
        command.extend(["--fp16"])

    # save engine
    engine_name = model_name + ".engine"
    save_command = command + ["--saveEngine=" + engine_name]
    logger.info(save_command)
    out = get_output(save_command)

    # load engine and inference
    load_command = command + ["--loadEngine=" + engine_name]
    logger.info(load_command)

    mem_usage = None
    p = None
    success = False
    if track_memory:
        p = start_memory_tracking()
        try:
            out = get_output(load_command)
            success = True
            mem_usage = end_memory_tracking(p, success)
        except Exception as e:
            end_memory_tracking(p, success)
            raise (e)
    else:
        out = get_output(load_command)

    # parse trtexec output
    tmp = out.split("\n")
    target_list = []
    for t in tmp:
        if "mean" in t:
            target_list.append(t)

        if "percentile" in t:
            target_list.append(t)

    target = target_list[2]
    avg_latency_match = re.search("mean = (.*?) ms", target)
    if avg_latency_match:
        result["average_latency_ms"] = avg_latency_match.group(1)  # extract number
    percentile_match = re.search("percentile\(90%\) = (.*?) ms", target)
    if percentile_match:
        result["latency_90_percentile"] = percentile_match.group(1)  # extract number
    if mem_usage:
        result["memory"] = mem_usage

    logger.info(result)
    return result


def get_latency_result(runtimes, batch_size):
    latency_ms = sum(runtimes) / float(len(runtimes)) * 1000.0
    latency_variance = numpy.var(runtimes, dtype=numpy.float64) * 1000.0
    throughput = batch_size * (1000.0 / latency_ms)

    result = {
        "test_times": len(runtimes),
        "latency_variance": "{:.2f}".format(latency_variance),
        "latency_90_percentile": "{:.2f}".format(numpy.percentile(runtimes, 90) * 1000.0),
        "latency_95_percentile": "{:.2f}".format(numpy.percentile(runtimes, 95) * 1000.0),
        "latency_99_percentile": "{:.2f}".format(numpy.percentile(runtimes, 99) * 1000.0),
        "average_latency_ms": "{:.2f}".format(latency_ms),
        "QPS": "{:.2f}".format(throughput),
    }
    return result


def get_ort_session_inputs_and_outputs(name, session, ort_input):

    sess_inputs = {}
    sess_outputs = None

    if "bert_squad" in name.lower() or "bert-squad" in name.lower():
        unique_ids_raw_output = ort_input[0]
        input_ids = ort_input[1]
        input_mask = ort_input[2]
        segment_ids = ort_input[3]

        sess_inputs = {
            "unique_ids_raw_output___9:0": unique_ids_raw_output,
            "input_ids:0": input_ids[0:1],
            "input_mask:0": input_mask[0:1],
            "segment_ids:0": segment_ids[0:1],
        }
        sess_outputs = ["unique_ids:0", "unstack:0", "unstack:1"]

    elif "bidaf" in name.lower():
        sess_inputs = {
            "context_word": ort_input[0],
            "context_char": ort_input[2],
            "query_word": ort_input[1],
            "query_char": ort_input[3],
        }
        sess_outputs = ["start_pos", "end_pos"]

    elif "yolov4" in name.lower():
        sess_inputs[session.get_inputs()[0].name] = ort_input[0]
        sess_outputs = ["Identity:0"]

    else:
        sess_inputs = {}
        sess_outputs = []
        for i in range(len(session.get_inputs())):
            sess_inputs[session.get_inputs()[i].name] = ort_input[i]
        for i in range(len(session.get_outputs())):
            sess_outputs.append(session.get_outputs()[i].name)
    return (sess_inputs, sess_outputs)


def track_ep_memory(ep):
    return cpu != ep


def get_trtexec_pid(df, python_pid):
    for pid in df["pid"].tolist():
        if pid != python_pid:
            return pid


def get_max_memory():
    df = pd.read_csv(MEMORY_FILE)
    pid = df["pid"].iloc[0]
    mem_series = df.loc[df["pid"] == pid, " used_gpu_memory [MiB]"]
    max_mem = max(mem_series.str.replace(" MiB", "").astype(int))
    return max_mem


def start_memory_tracking():
    logger.info("starting memory tracking process")
    p = subprocess.Popen(
        [
            "nvidia-smi",
            "--query-compute-apps=pid,used_memory",
            "--format=csv",
            "-l",
            "1",
            "-f",
            MEMORY_FILE,
        ]
    )
    return p


def end_memory_tracking(p, success):
    logger.info("terminating memory tracking process")
    p.terminate()
    p.wait()
    p.kill()
    mem_usage = None
    if success:
        mem_usage = get_max_memory()
    if os.path.exists(MEMORY_FILE):
        os.remove(MEMORY_FILE)
    return mem_usage


def inference_ort_with_ep(ep, session, repeat_times, sess_outputs, sess_inputs, with_binding, io_binding):
    if with_binding and cpu not in ep:  # other eps utilize python binding
        runtime = timeit.repeat(
            lambda: session.run_with_iobinding(io_binding),
            number=1,
            repeat=repeat_times,
        )
    else:
        runtime = timeit.repeat(
            lambda: session.run(sess_outputs, sess_inputs),
            number=1,
            repeat=repeat_times,
        )
    success = True
    return runtime, success


def inference_ort(
    args,
    name,
    session,
    ep,
    ort_inputs,
    result_template,
    repeat_times,
    batch_size,
    track_memory,
):
    runtimes = []
    if args.input_data == "random":
        repeat_times = 1  # warn-up run is included in ort_inputs
    else:
        repeat_times += 1  # add warn-up run

    mem_usages = []
    p = None
    mem_usage = None
    success = False

    # get and load inputs and outputs
    for ort_input in ort_inputs:
        io_binding = session.io_binding()
        sess_inputs, sess_outputs = get_ort_session_inputs_and_outputs(name, session, ort_input)
        if debug:
            logger.info("ORT session inputs:")
            logger.info(sess_inputs)
            logger.info("ORT session outputs:")
            logger.info(sess_outputs)
        if args.io_binding:
            for name, inp in sess_inputs.items():
                io_binding.bind_cpu_input(name, inp)
            for out in sess_outputs:
                io_binding.bind_output(out)

        try:
            if track_memory:
                p = start_memory_tracking()
                runtime, success = inference_ort_with_ep(
                    ep,
                    session,
                    repeat_times,
                    sess_outputs,
                    sess_inputs,
                    args.io_binding,
                    io_binding,
                )
                mem_usage = end_memory_tracking(p, success)
                mem_usages.append(mem_usage)
            else:
                runtime, success = inference_ort_with_ep(
                    ep,
                    session,
                    repeat_times,
                    sess_outputs,
                    sess_inputs,
                    args.io_binding,
                    io_binding,
                )
            if args.input_data == "fix":
                runtime = runtime[1:]  # remove warmup
            runtimes += runtime

        except Exception as e:
            logger.error(e)
            if track_memory:
                end_memory_tracking(p, success)
            raise (e)

    if len(mem_usages) > 0:
        mem_usage = max(mem_usages)

    result = {}
    result.update(result_template)
    result.update({"io_binding": True})
    latency_result = get_latency_result(runtimes, batch_size)
    result.update(latency_result)
    return result, mem_usage


def inference_ort_and_get_prediction(name, session, ort_inputs):

    ort_outputs = []
    for ort_input in ort_inputs:
        sess_inputs, sess_outputs = get_ort_session_inputs_and_outputs(name, session, ort_input)
        if debug:
            logger.info("ORT session inputs:")
            logger.info(sess_inputs)
            logger.info("ORT session outputs:")
            logger.info(sess_outputs)

        result = session.run(sess_outputs, sess_inputs)

        if debug:
            logger.info("ORT session output results:")
            logger.info(result)

        # handle shape of output differently
        if "bert_squad" in name.lower():
            ort_outputs.append([result])
        elif "shufflenet-v2" in name.lower() or "shufflenet_v2" in name.lower():
            ort_outputs.append(result[0])
        else:
            ort_outputs.append(result)

    return ort_outputs


def get_acl_version():
    from pathlib import Path

    home = str(Path.home())
    p = subprocess.run(["find", home, "-name", "libarm_compute.so"], check=True, stdout=subprocess.PIPE)
    libarm_compute_path = p.stdout.decode("ascii").strip()
    if libarm_compute_path == "":
        return "No Compute Library Found"
    else:
        p = subprocess.run(["strings", libarm_compute_path], check=True, stdout=subprocess.PIPE)
        libarm_so_strings = p.stdout.decode("ascii").strip()
        version_match = re.search(r"arm_compute_version.*\n", libarm_so_strings)
        version = version_match.group(0).split(" ")[0]
        return version


#######################################################################################################################################
# The following two lists will be generated.
#
# inputs: [[test_data_0_input_0.pb, test_data_0_input_1.pb ...], [test_data_1_input_0.pb, test_data_1_input_1.pb ...] ...]
# outputs: [[test_data_0_output_0.pb, test_data_0_output_1.pb ...], [test_data_1_output_0.pb, test_data_1_output_1.pb ...] ...]
#######################################################################################################################################
def load_onnx_model_zoo_test_data(path, all_inputs_shape, fp16):
    logger.info("Parsing test data in {} ...".format(path))
    output = get_output(["find", path, "-name", "test_data*", "-type", "d"])
    test_data_set_dir = split_and_sort_output(output)
    logger.info(test_data_set_dir)

    inputs = []
    outputs = []

    shape_flag = False
    # if not empty means input shape has been parsed before.
    if len(all_inputs_shape) > 0:
        shape_flag = True

    # find test data path
    for test_data_dir in test_data_set_dir:
        pwd = os.getcwd()
        os.chdir(test_data_dir)

        # load inputs and create bindings
        output = get_output(["find", ".", "-name", "input*"])
        input_data = split_and_sort_output(output)
        logger.info(input_data)

        input_data_pb = []
        i = 0
        for data in input_data:
            tensor = onnx.TensorProto()
            with open(data, "rb") as f:
                tensor.ParseFromString(f.read())
                tensor_to_array = numpy_helper.to_array(tensor)
                if fp16 and tensor_to_array.dtype == np.dtype(np.float32):
                    tensor_to_array = tensor_to_array.astype(np.float16)
                tensor_to_array.tofile(str(i) + ".bin")
                input_data_pb.append(tensor_to_array)
                if not shape_flag:
                    all_inputs_shape.append(input_data_pb[-1].shape)
                logger.info(all_inputs_shape[-1])
        inputs.append(input_data_pb)
        logger.info("Loaded {} inputs successfully.".format(len(inputs)))

        # load outputs
        output = get_output(["find", ".", "-name", "output*"])
        output_data = split_and_sort_output(output)

        if len(output_data) > 0 and output_data[0] != "":
            logger.info(output_data)
            output_data_pb = []
            for data in output_data:
                tensor = onnx.TensorProto()
                with open(data, "rb") as f:
                    tensor.ParseFromString(f.read())

                    tensor_to_array = numpy_helper.to_array(tensor)

                    if fp16 and tensor_to_array.dtype == np.dtype(np.float32):
                        tensor_to_array = tensor_to_array.astype(np.float16)
                    output_data_pb.append(tensor_to_array)

                    logger.info(np.array(output_data_pb[-1]).shape)
            outputs.append(output_data_pb)
            logger.info("Loaded {} outputs successfully.".format(len(outputs)))

        os.chdir(pwd)
    return inputs, outputs


def generate_onnx_model_random_input(test_times, ref_input):
    inputs = []

    for i in range(test_times):

        input_data = []
        for tensor in ref_input:
            shape = tensor.shape
            dtype = tensor.dtype
            if (
                dtype == np.int8
                or dtype == np.uint8
                or dtype == np.int16
                or dtype == np.uint16
                or dtype == np.int32
                or dtype == np.uint32
                or dtype == np.int64
                or dtype == np.uint64
            ):
                new_tensor = np.random.randint(0, np.max(tensor) + 1, shape, dtype)
            else:
                new_tensor = np.random.random_sample(shape).astype(dtype)

            if debug:
                logger.info("original tensor:")
                logger.info(tensor)
                logger.info("new random tensor:")
                logger.info(new_tensor)
                logger.info("\n")

            input_data.append(new_tensor)
        inputs.append(input_data)

    return inputs


def percentage_in_allowed_threshold(e, percent_mismatch):
    percent_string = re.search(r"\(([^)]+)", str(e)).group(1)
    if "%" in percent_string:
        percentage_wrong = float(percent_string.replace("%", ""))
        return percentage_wrong < percent_mismatch
    else:
        return False  # error in output


def validate(all_ref_outputs, all_outputs, rtol, atol, percent_mismatch):
    if len(all_ref_outputs) == 0:
        logger.info("No reference output provided.")
        return True, None

    logger.info("Reference {} results.".format(len(all_ref_outputs)))
    logger.info("Predicted {} results.".format(len(all_outputs)))
    logger.info("rtol: {}, atol: {}".format(rtol, atol))

    for i in range(len(all_outputs)):
        ref_outputs = all_ref_outputs[i]
        outputs = all_outputs[i]

        for j in range(len(outputs)):
            ref_output = ref_outputs[j]
            output = outputs[j]

            # Compare the results with reference outputs
            for ref_o, o in zip(ref_output, output):
                # abs(desired-actual) < rtol * abs(desired) + atol
                try:
                    np.testing.assert_allclose(ref_o, o, rtol, atol)
                except Exception as e:
                    if percentage_in_allowed_threshold(e, percent_mismatch):
                        continue
                    logger.error(e)
                    return False, e

    logger.info("ONNX Runtime outputs are similar to reference outputs!")
    return True, None


# not use for this script
def cleanup_files():
    files = []
    p = subprocess.Popen(["find", ".", "-name", "test_data_set*", "-type", "d"], stdout=subprocess.PIPE)
    stdout, sterr = p.communicate()
    stdout = stdout.decode("ascii").strip()
    files = files + stdout.split("\n")

    p = subprocess.Popen(["find", ".", "-name", "*.onnx"], stdout=subprocess.PIPE)
    stdout, sterr = p.communicate()
    stdout = stdout.decode("ascii").strip()
    files = files + stdout.split("\n")

    p = subprocess.Popen(["find", ".", "-name", "*.gz"], stdout=subprocess.PIPE)
    stdout, sterr = p.communicate()
    stdout = stdout.decode("ascii").strip()
    files = files + stdout.split("\n")

    for f in files:
        if "custom_test_data" in f:
            logger.info(f)
            continue
        subprocess.Popen(["rm", "-rf", f], stdout=subprocess.PIPE)


def remove_files(running_mode, path):
    files = []
    out = ""
    if running_mode == "validate":
        out = get_output(["find", path, "-name", "onnxruntime_profile*"])
    if running_mode == "benchmark":
        logger.info(running_mode)
        out = get_output(["find", path, "-name", "*.engine"])


def update_fail_report(fail_results, model, ep, e_type, e):
    result = {}

    result["model"] = model
    result["ep"] = ep
    result["error type"] = e_type
    result["error message"] = re.sub("^\n", "", str(e))

    fail_results.append(result)


def update_op_metrics_map(model_to_metrics, model_name, ep_to_operator):
    if len(ep_to_operator) == 0:
        return

    if model_name not in model_to_metrics:
        model_to_metrics[model_name] = {}

    for ep, op_map in ep_to_operator.items():
        if ep not in model_to_metrics[model_name]:
            model_to_metrics[model_name][ep] = {}

        model_to_metrics[model_name][ep]["op_breakdown"] = get_op_breakdown(op_map)


###################################################################################################
#
# model: {ep1: {error_type: xxx, error_message: xxx}, ep2: {error_type: xx, error_message: xx}}
#
###################################################################################################
def update_fail_model_map(model_to_fail_ep, model_name, ep, e_type, e):

    if model_name in model_to_fail_ep and ep in model_to_fail_ep[model_name]:
        return

    if model_name not in model_to_fail_ep:
        model_to_fail_ep[model_name] = {}

    new_map = {}
    new_map["error_type"] = e_type
    new_map["error_message"] = re.sub("^\n", "", str(e))
    model_to_fail_ep[model_name][ep] = new_map

    # If TRT fails, TRT FP16 should fail as well
    if ep == trt:
        ep_ = trt_fp16
        e_ = "skip benchmarking since TRT failed already."
        new_map_1 = {}
        new_map_1["error_type"] = e_type
        new_map_1["error_message"] = e_
        model_to_fail_ep[model_name][ep_] = new_map_1


def update_fail_model_map_ori(model_to_fail_ep, fail_results, model_name, ep, e_type, e):

    if model_name in model_to_fail_ep and ep in model_to_fail_ep[model_name]:
        return

    if model_name not in model_to_fail_ep:
        model_to_fail_ep[model_name] = {}

    model_to_fail_ep[model_name][ep] = e_type
    update_fail_report(fail_results, model_name, ep, e_type, e)

    # If TRT fails, TRT FP16 should fail as well
    if ep == trt:
        ep_ = trt_fp16
        error_message_ = "skip benchmarking since TRT failed already."
        update_fail_report(fail_results, model_name, ep_, e_type, error_message_)
        model_to_fail_ep[model_name][ep_] = e_type


def skip_ep(model_name, ep, model_to_fail_ep):

    if model_name not in model_to_fail_ep:
        return False

    fail_ep_list = model_to_fail_ep[model_name]

    # if ep in fail_ep_list and fail_ep_list[ep] == "runtime error":
    if ep in fail_ep_list:
        logger.info("Skip testing " + model_name + " using " + ep + " since it has some issues.")
        return True

    return False


def read_map_from_file(map_file):
    with open(map_file) as f:
        try:
            data = json.load(f)
        except Exception as e:
            return None

    return data


def write_map_to_file(result, file_name):
    existed_result = {}
    if os.path.exists(file_name):
        existed_result = read_map_from_file(file_name)

    for model, ep_list in result.items():
        if model in existed_result:
            existed_result[model] = {**existed_result[model], **result[model]}
        else:
            existed_result[model] = result[model]

    with open(file_name, "w") as file:
        file.write(json.dumps(existed_result))  # use `json.loads` to do the reverse


def get_cuda_version():
    nvidia_strings = get_output(["nvidia-smi"])
    version = re.search(r"CUDA Version: \d\d\.\d", nvidia_strings).group(0)
    return version


def get_trt_version(workspace):
    libnvinfer = get_output(["find", workspace, "-name", "libnvinfer.so.*"])
    nvinfer = re.search(r".*libnvinfer.so.*", libnvinfer).group(0)
    trt_strings = get_output(["nm", "-D", nvinfer])
    version = re.search(r"tensorrt_version.*", trt_strings).group(0)
    return version


def get_linux_distro():
    linux_strings = get_output(["cat", "/etc/os-release"])
    stdout = linux_strings.split("\n")[:2]
    infos = []
    for row in stdout:
        row = re.sub("=", ":  ", row)
        row = re.sub('"', "", row)
        infos.append(row)
    return infos


def get_memory_info():
    mem_strings = get_output(["cat", "/proc/meminfo"])
    stdout = mem_strings.split("\n")
    infos = []
    for row in stdout:
        if "Mem" in row:
            row = re.sub(": +", ":  ", row)
            infos.append(row)
    return infos


def get_cpu_info():
    cpu_strings = get_output(["lscpu"])
    stdout = cpu_strings.split("\n")
    infos = []
    for row in stdout:
        if "mode" in row or "Arch" in row or "name" in row:
            row = re.sub(": +", ":  ", row)
            infos.append(row)
    return infos


def get_gpu_info():
    info = get_output(["lspci", "-v"])
    infos = re.findall("NVIDIA.*", info)
    return infos


def get_cudnn_version(workspace):
    cudnn_path = get_output(["whereis", "cudnn_version.h"])
    cudnn_path = re.search(": (.*)", cudnn_path).group(1)
    cudnn_outputs = get_output(["cat", cudnn_path])
    major = re.search("CUDNN_MAJOR (.*)", cudnn_outputs).group(1)
    minor = re.search("CUDNN_MINOR (.*)", cudnn_outputs).group(1)
    patch = re.search("CUDNN_PATCHLEVEL (.*)", cudnn_outputs).group(1)
    cudnn_version = major + "." + minor + "." + patch
    return cudnn_version


def get_system_info(args):
    info = {}
    info["cuda"] = get_cuda_version()
    info["trt"] = get_trt_version(args.workspace)
    info["cudnn"] = get_cudnn_version(args.workspace)
    info["linux_distro"] = get_linux_distro()
    info["cpu_info"] = get_cpu_info()
    info["gpu_info"] = get_gpu_info()
    info["memory"] = get_memory_info()
    info["ep_option_overrides"] = {
        trt_ep: args.trt_ep_options,
        cuda_ep: args.cuda_ep_options,
    }

    return info


def find_model_path(path):
    output = get_output(["find", "-L", path, "-name", "*.onnx"])
    model_path = split_and_sort_output(output)
    logger.info(model_path)

    if model_path == [""]:
        return None

    target_model_path = []
    for m in model_path:
        if "by_trt_perf" in m or m.startswith("."):
            continue
        target_model_path.append(m)

    logger.info(target_model_path)
    if len(target_model_path) > 1:
        logger.error("We expect to find only one model in " + path)
        raise

    return target_model_path[0]


def find_model_directory(path):
    output = get_output(
        [
            "find",
            "-L",
            path,
            "-maxdepth",
            "1",
            "-mindepth",
            "1",
            "-name",
            "*",
            "-type",
            "d",
        ]
    )
    model_dir = split_and_sort_output(output)
    if model_dir == [""]:
        return None

    return model_dir


def find_test_data_directory(path):
    output = get_output(["find", "-L", path, "-maxdepth", "1", "-name", "test_data*", "-type", "d"])
    test_data_dir = split_and_sort_output(output)
    logger.info(test_data_dir)

    if test_data_dir == [""]:
        return None

    return test_data_dir


def parse_models_info_from_directory(path, models):

    test_data_dir = find_test_data_directory(path)

    if test_data_dir:
        model_name = os.path.split(path)[-1]
        model_name = model_name + "_" + os.path.split(os.path.split(path)[0])[-1]  # get opset version as model_name
        model_path = find_model_path(path)

        model = {}
        model["model_name"] = model_name
        model["model_path"] = model_path
        model["working_directory"] = path
        model["test_data_path"] = path

        models[model_name] = model

        logger.info(model)
        return

    model_dir = find_model_directory(path)

    if model_dir:
        for dir in model_dir:
            parse_models_info_from_directory(os.path.join(path, dir), models)


def parse_models_info_from_file(root_dir, path, models):

    # default working directory
    root_working_directory = root_dir + "perf/"

    with open(path) as f:
        data = json.load(f)

        for row in data:

            if "root_working_directory" in row:
                root_working_directory = row["root_working_directory"]
                continue

            if "model_name" in row:
                models[row["model_name"]] = {}
            else:
                logger.error("Model name must be provided in models_info.json")
                raise

            model = models[row["model_name"]]

            if "working_directory" in row:
                if os.path.isabs(row["working_directory"]):
                    model["working_directory"] = row["working_directory"]
                else:
                    model["working_directory"] = os.path.join(root_working_directory, row["working_directory"])
            else:
                logger.error("Model path must be provided in models_info.json")
                raise

            if "model_path" in row:
                model["model_path"] = row["model_path"]
            else:
                logger.error("Model path must be provided in models_info.json")
                raise

            if "test_data_path" in row:
                model["test_data_path"] = row["test_data_path"]
            else:
                logger.error("Test data path must be provided in models_info.json")
                raise

            if "model_path_fp16" in row:
                model["model_path_fp16"] = row["model_path_fp16"]

            if "test_data_path_fp16" in row:
                model["test_data_path_fp16"] = row["test_data_path_fp16"]


def convert_model_from_float_to_float16(model_path):
    from float16 import convert_float_to_float16
    from onnxmltools.utils import load_model, save_model

    new_model_path = os.path.join(os.getcwd(), "new_fp16_model_by_trt_perf.onnx")
    if not os.path.exists(new_model_path):
        onnx_model = load_model(model_path)
        new_onnx_model = convert_float_to_float16(onnx_model)
        save_model(new_onnx_model, "new_fp16_model_by_trt_perf.onnx")

    return new_model_path


def get_test_data(fp16, test_data_dir, all_inputs_shape):
    inputs = []
    ref_outputs = []
    inputs, ref_outputs = load_onnx_model_zoo_test_data(test_data_dir, all_inputs_shape, fp16)
    return inputs, ref_outputs


def run_symbolic_shape_inference(model_path, new_model_path):
    import onnxruntime.tools.symbolic_shape_infer as symbolic_shape_infer

    logger.info("run symbolic shape inference")
    try:
        out = symbolic_shape_infer.SymbolicShapeInference.infer_shapes(onnx.load(model_path), auto_merge=True)
        onnx.save(out, new_model_path)
        return True, None
    except Exception as e:
        logger.error(e)
        return False, "Symbolic shape inference error"


def get_provider_options(providers, trt_ep_options, cuda_ep_options):
    provider_options = []

    for ep in providers:
        if ep == trt_ep:
            provider_options.append(trt_ep_options)
        elif ep == cuda_ep:
            provider_options.append(cuda_ep_options)
        else:
            provider_options.append({})

    return provider_options


def time_and_create_session(model_path, providers, provider_options, session_options):
    start = datetime.now()
    session = onnxruntime.InferenceSession(
        model_path,
        providers=providers,
        provider_options=provider_options,
        sess_options=session_options,
    )
    end = datetime.now()
    creation_time = (end - start).total_seconds()
    return session, creation_time


def create_session(model_path, providers, provider_options, session_options):
    logger.info(model_path)

    try:
        return time_and_create_session(model_path, providers, provider_options, session_options)
    except Exception as e:
        # shape inference required on model
        if "shape inference" in str(e):
            logger.info("Using model from symbolic_shape_infer.py")
            new_model_path = model_path[:].replace(".onnx", "_new_by_trt_perf.onnx")
            if not os.path.exists(new_model_path):
                status = run_symbolic_shape_inference(model_path, new_model_path)
                if not status[0]:  # symbolic shape inference error
                    e = status[1]
                    raise Exception(e)
            return time_and_create_session(new_model_path, providers, provider_options, session_options)
        else:
            raise Exception(e)


def run_onnxruntime(args, models):

    success_results = []
    model_to_latency = {}  # model -> cuda and tensorrt latency
    model_to_metrics = {}  # model -> metrics from profiling file
    model_to_fail_ep = {}  # model -> failing ep
    model_to_session = {}  # models -> session creation time

    if args.running_mode == "benchmark":
        model_to_session = read_map_from_file(SESSION_FILE)

    ep_list = []
    if args.ep:
        ep_list.append(args.ep)
    else:
        if args.fp16:
            ep_list = [cpu, cuda, trt, cuda_fp16, trt_fp16]
        else:
            ep_list = [cpu, cuda, trt]

    validation_exemption = [trt_fp16]

    if os.path.exists(FAIL_MODEL_FILE):
        model_to_fail_ep = read_map_from_file(FAIL_MODEL_FILE)

    #######################
    # iterate model
    #######################
    for name, model_info in models.items():
        latency_result = {}
        path = model_info["working_directory"]

        pwd = os.getcwd()
        if not os.path.exists(path):
            os.mkdir(path)
        os.chdir(path)
        path = os.getcwd()

        inputs = []
        ref_outputs = []
        all_inputs_shape = []  # use for standalone trt
        ep_to_operator = {}  # ep -> { operator -> count }
        profile_already_parsed = set()

        #######################
        # iterate ep
        #######################
        for ep in ep_list:
            if skip_ep(name, ep, model_to_fail_ep):
                continue

            if not is_standalone(ep):
                ep_ = ep_to_provider_list[ep][0]
                if ep_ not in onnxruntime.get_available_providers():
                    logger.error("No {} support".format(ep_))
                    continue

            model_path = model_info["model_path"]
            test_data_dir = model_info["test_data_path"]

            logger.info("[Initialize]  model = {}, ep = {} ...".format(name, ep))

            # Set environment variables for ort-trt benchmarking
            trt_ep_options = copy.deepcopy(args.trt_ep_options)
            if "ORT-TRT" in ep:
                trt_ep_options["trt_fp16_enable"] = "True" if "Fp16" in ep else "False"

            fp16 = False

            # use float16.py for cuda fp16 only
            if cuda_fp16 == ep:

                # handle model
                if "model_path_fp16" in model_info:
                    model_path = model_info["model_path_fp16"]

                else:
                    try:
                        model_path = convert_model_from_float_to_float16(model_path)
                        fp16 = True
                    except Exception as e:
                        logger.error(e)
                        update_fail_model_map(model_to_fail_ep, name, ep, "script error", e)
                        continue

                # handle test data
                if "test_data_path_fp16" in model_info:
                    test_data_dir = model_info["test_data_path_fp16"]
                    fp16 = False

            if standalone_trt_fp16 == ep:
                fp16 = True

            inputs, ref_outputs = get_test_data(fp16, test_data_dir, all_inputs_shape)
            # generate random input data
            if args.input_data == "random":
                inputs = generate_onnx_model_random_input(args.test_times, inputs[0])

            #######################################
            # benchmark or validation
            #######################################
            if args.running_mode == "benchmark":
                logger.info("\n----------------------------- benchmark -------------------------------------")

                # memory tracking variables
                p = None
                mem_usage = None
                result = None

                # get standalone TensorRT perf
                if is_standalone(ep) and args.trtexec:
                    try:
                        result = run_trt_standalone(
                            args.trtexec,
                            name,
                            model_path,
                            all_inputs_shape,
                            fp16,
                            args.track_memory,
                        )
                    except Exception as e:
                        logger.error(e)
                        update_fail_model_map(model_to_fail_ep, name, ep, "runtime error", e)
                        continue

                # inference with onnxruntime ep
                else:
                    # resolve providers to create session
                    providers = ep_to_provider_list[ep]
                    provider_options = get_provider_options(providers, trt_ep_options, args.cuda_ep_options)
                    options = onnxruntime.SessionOptions()

                    enablement = args.graph_enablement
                    if enablement == enable_all:
                        options.graph_optimization_level = onnxruntime.GraphOptimizationLevel.ORT_ENABLE_ALL
                    elif enablement == extended:
                        options.graph_optimization_level = onnxruntime.GraphOptimizationLevel.ORT_ENABLE_EXTENDED
                    elif enablement == basic:
                        options.graph_optimization_level = onnxruntime.GraphOptimizationLevel.ORT_ENABLE_BASIC
                    else:  # disable
                        options.graph_optimization_level = onnxruntime.GraphOptimizationLevel.ORT_DISABLE_ALL

                    # create onnxruntime inference session
                    try:
                        sess, second_creation_time = create_session(model_path, providers, provider_options, options)

                    except Exception as e:
                        logger.error(e)
                        update_fail_model_map(model_to_fail_ep, name, ep, "runtime error", e)
                        continue

                    if second_creation_time:
                        model_to_session[name] = copy.deepcopy({ep + second: second_creation_time})

                    logger.info("start to inference {} with {} ...".format(name, ep))
                    logger.info(sess.get_providers())
                    logger.info(sess.get_provider_options())

                    if sess:
                        logger.info("Model inputs nodes:")
                        for input_meta in sess.get_inputs():
                            logger.info(input_meta)
                        logger.info("Model outputs nodes:")
                        for output_meta in sess.get_outputs():
                            logger.info(output_meta)

                    batch_size = 1
                    result_template = {
                        "engine": "onnxruntime",
                        "version": onnxruntime.__version__,
                        "device": ep,
                        "fp16": fp16,
                        "io_binding": args.io_binding,
                        "graph_optimizations": args.graph_enablement,
                        "enable_cache": args.trt_ep_options.get("trt_engine_cache_enable", "False"),
                        "model_name": name,
                        "inputs": len(sess.get_inputs()),
                        "batch_size": batch_size,
                        "sequence_length": 1,
                        "datetime": str(datetime.now()),
                    }

                    # run cpu fewer times
                    repeat_times = 100 if ep == cpu else args.test_times
                    track_memory = False if ep == cpu else args.track_memory

                    # inference with ort
                    try:
                        result, mem_usage = inference_ort(
                            args,
                            name,
                            sess,
                            ep,
                            inputs,
                            result_template,
                            repeat_times,
                            batch_size,
                            track_memory,
                        )
                    except Exception as e:
                        logger.error(e)
                        update_fail_model_map(model_to_fail_ep, name, ep, "runtime error", e)
                        continue

                if result:

                    latency_result[ep] = {}
                    latency_result[ep]["average_latency_ms"] = result["average_latency_ms"]
                    latency_result[ep]["latency_90_percentile"] = result["latency_90_percentile"]
                    if "memory" in result:
                        mem_usage = result["memory"]
                    if mem_usage:
                        latency_result[ep]["memory"] = mem_usage
                    if not args.trtexec:  # skip standalone
                        success_results.append(result)

                    model_to_latency[name] = copy.deepcopy(latency_result)

                    if ep == trt_fp16:  # delete engine
                        remove_files(args.running_mode, model_info["working_directory"])

                logger.info("---------------------------- benchmark [end] ----------------------------------\n")

            elif args.running_mode == "validate":
                logger.info("\n----------------------------- validate -------------------------------------")

                # enable profiling to generate profiling file for analysis
                options = onnxruntime.SessionOptions()
                options.enable_profiling = True
                options.graph_optimization_level = onnxruntime.GraphOptimizationLevel.ORT_ENABLE_ALL
                time.sleep(1)  # avoid to generate same profile file name

                providers = ep_to_provider_list[ep]
                provider_options = get_provider_options(providers, trt_ep_options, args.cuda_ep_options)

                # create onnxruntime inference session
                try:
                    sess, creation_time = create_session(model_path, providers, provider_options, options)

                except Exception as e:
                    logger.error(e)
                    update_fail_model_map(model_to_fail_ep, name, ep, "runtime error", e)
                    continue

                if creation_time:
                    model_to_session[name] = copy.deepcopy({ep: creation_time})

                sess.disable_fallback()

                logger.info("start to inference {} with {} ...".format(name, ep))
                logger.info(sess.get_providers())
                logger.info(sess.get_provider_options())

                if sess:
                    logger.info("Model inputs nodes:")
                    for input_meta in sess.get_inputs():
                        logger.info(input_meta)
                    logger.info("Model outputs nodes:")
                    for output_meta in sess.get_outputs():
                        logger.info(output_meta)

                # run inference and validate the result
                #
                # currently skip TensorRT float16 validation intentionally
                if ep not in validation_exemption:
                    try:
                        ort_outputs = inference_ort_and_get_prediction(name, sess, inputs)

                        status = validate(
                            ref_outputs,
                            ort_outputs,
                            args.rtol,
                            args.atol,
                            args.percent_mismatch,
                        )
                        if not status[0]:
                            remove_files(args.running_mode, model_info["working_directory"])
                            update_fail_model_map(
                                model_to_fail_ep,
                                name,
                                ep,
                                "result accuracy issue",
                                status[1],
                            )
                            continue
                    except Exception as e:
                        logger.error(e)
                        update_fail_model_map(model_to_fail_ep, name, ep, "runtime error", e)
                        continue

                    # Run inference again. the reason is that some ep like tensorrt
                    # it takes much longer time to generate graph on first run and
                    # we need to skip the perf result of that expensive run.
                    inference_ort_and_get_prediction(name, sess, inputs)
                else:
                    inference_ort_and_get_prediction(name, sess, inputs)
                    inference_ort_and_get_prediction(name, sess, inputs)

                sess.end_profiling()

                # get metrics from profiling file
                metrics = get_profile_metrics(path, profile_already_parsed, logger)
                if metrics:
                    logger.info(ep)
                    ep_to_operator[ep] = metrics

                remove_files(args.running_mode, model_info["working_directory"])
                logger.info("---------------------------- validate [end] ----------------------------------\n")

        ####################
        # end of iterate ep
        ####################

        # get percentage of execution time and operators in TRT
        update_op_metrics_map(model_to_metrics, name, ep_to_operator)

        # cleanup_files()
        os.chdir(pwd)

        # end of model

    return (
        success_results,
        model_to_latency,
        model_to_fail_ep,
        model_to_metrics,
        model_to_session,
    )


def calculate_gain(value, ep1, ep2):
    ep1_latency = float(value[ep1]["average_latency_ms"])
    ep2_latency = float(value[ep2]["average_latency_ms"])
    gain = (ep2_latency - ep1_latency) * 100 / ep2_latency
    return gain


def add_improvement_information(model_to_latency):
    for key, value in model_to_latency.items():
        if "ORT-TRT" in value and "ORT-CUDA" in value:
            gain = calculate_gain(value, trt, cuda)
            value[trt_cuda_gain] = "{:.2f} %".format(gain)
            if trt_fp16 in value and cuda_fp16 in value:
                gain = calculate_gain(value, trt_fp16, cuda_fp16)
                value[trt_cuda_fp16_gain] = "{:.2f} %".format(gain)
        if "ORT-TRT" in value and is_standalone(value):
            gain = calculate_gain(value, trt, standalone_trt)
            value[trt_native_gain] = "{:.2f} %".format(gain)
            if trt_fp16 in value and standalone_trt_fp16 in value:
                gain = calculate_gain(value, trt_fp16, standalone_trt_fp16)
                value[trt_native_fp16_gain] = "{:.2f} %".format(gain)


def output_details(results, csv_filename):
    need_write_header = True
    if os.path.exists(csv_filename):
        need_write_header = False

    with open(csv_filename, mode="a", newline="") as csv_file:
        column_names = [
            "engine",
            "version",
            "device",
            "fp16",
            "io_binding",
            "graph_optimizations",
            "enable_cache",
            "model_name",
            "inputs",
            "batch_size",
            "sequence_length",
            "datetime",
            "test_times",
            "QPS",
            "average_latency_ms",
            "latency_variance",
            "latency_90_percentile",
            "latency_95_percentile",
            "latency_99_percentile",
        ]

        csv_writer = csv.DictWriter(csv_file, fieldnames=column_names)
        if need_write_header:
            csv_writer.writeheader()
        for result in results:
            csv_writer.writerow(result)


def output_fail(model_to_fail_ep, csv_filename):

    with open(csv_filename, mode="w", newline="") as csv_file:
        column_names = ["model", "ep", "error type", "error message"]

        csv_writer = csv.DictWriter(csv_file, fieldnames=column_names)
        csv_writer.writeheader()

        for model, model_info in model_to_fail_ep.items():
            for ep, ep_info in model_info.items():
                result = {}
                result["model"] = model
                result["ep"] = ep
                result["error type"] = ep_info["error_type"]
                result["error message"] = ep_info["error_message"]
                csv_writer.writerow(result)


def read_success_from_file(success_file):
    success_results = []
    with open(success_file) as success:
        csv_reader = csv.DictReader(success)
        for row in csv_reader:
            success_results.append(row)

    success_json = json.loads(json.dumps(success_results, indent=4))
    return success_json


def add_status_dict(status_dict, model_name, ep, status):
    if model_name not in status_dict:
        status_dict[model_name] = {}
    status_dict[model_name][ep] = status


def build_status(status_dict, results, is_fail):

    if is_fail:
        for model, model_info in results.items():
            for ep, ep_info in model_info.items():
                model_name = model
                ep = ep
                status = "Fail"
                add_status_dict(status_dict, model_name, ep, status)
    else:
        for model, value in results.items():
            for ep, ep_info in value.items():
                model_name = model
                ep = ep
                status = "Pass"
                add_status_dict(status_dict, model_name, ep, status)

    return status_dict


def output_status(results, csv_filename):

    need_write_header = True
    if os.path.exists(csv_filename):
        need_write_header = False

    with open(csv_filename, mode="a", newline="") as csv_file:
        column_names = table_headers

        csv_writer = csv.writer(csv_file)

        if need_write_header:
            csv_writer.writerow(column_names)

        cpu_status = ""
        cuda_fp32_status = ""
        trt_fp32_status = ""
        standalone_fp32_status = ""
        cuda_fp16_status = ""
        trt_fp16_status = ""
        standalone_fp16_status = ""

        for model_name, ep_dict in results.items():
            for ep, status in ep_dict.items():
                if ep == cpu:
                    cpu_status = status
                elif ep == cuda:
                    cuda_fp32_status = status
                elif ep == trt:
                    trt_fp32_status = status
                elif ep == standalone_trt:
                    standalone_fp32_status = status
                elif ep == cuda_fp16:
                    cuda_fp16_status = status
                elif ep == trt_fp16:
                    trt_fp16_status = status
                elif ep == standalone_trt_fp16:
                    standalone_fp16_status = status
                else:
                    continue

            row = [
                model_name,
                cpu_status,
                cuda_fp32_status,
                trt_fp32_status,
                standalone_fp32_status,
                cuda_fp16_status,
                trt_fp16_status,
                standalone_fp16_status,
            ]
            csv_writer.writerow(row)


def output_specs(info, csv_filename):
    cpu_version = info["cpu_info"][2]
    gpu_version = info["gpu_info"][0]
    tensorrt_version = info["trt"] + " , *All ORT-TRT and TRT are run in Mixed Precision mode (Fp16 and Fp32)."
    cuda_version = info["cuda"]
    cudnn_version = info["cudnn"]
    ep_option_overrides = json.dumps(info["ep_option_overrides"])

    table = pd.DataFrame(
        {
            ".": [1, 2, 3, 4, 5, 6],
            "Spec": ["CPU", "GPU", "TensorRT", "CUDA", "CuDNN", "EPOptionOverrides"],
            "Version": [
                cpu_version,
                gpu_version,
                tensorrt_version,
                cuda_version,
                cudnn_version,
                ep_option_overrides,
            ],
        }
    )
    table.to_csv(csv_filename, index=False)


def output_session_creation(results, csv_filename):
    need_write_header = True
    if os.path.exists(csv_filename):
        need_write_header = False

    with open(csv_filename, mode="a", newline="") as csv_file:
        session_1 = [p + session_ending for p in ort_provider_list]
        session_2 = [p + second_session_ending for p in ort_provider_list]
        column_names = [model_title] + session_1 + session_2
        csv_writer = csv.writer(csv_file)

        csv_writer = csv.writer(csv_file)

        if need_write_header:
            csv_writer.writerow(column_names)

        cpu_time = ""
        cuda_fp32_time = ""
        trt_fp32_time = ""
        cuda_fp16_time = ""
        trt_fp16_time = ""
        cpu_time_2 = ""
        cuda_fp32_time_2 = ""
        trt_fp32_time_2 = ""
        cuda_fp16_time_2 = ""
        trt_fp16_time_2 = ""

        for model_name, ep_dict in results.items():
            for ep, time in ep_dict.items():
                if ep == cpu:
                    cpu_time = time
                elif ep == cuda:
                    cuda_fp32_time = time
                elif ep == trt:
                    trt_fp32_time = time
                elif ep == cuda_fp16:
                    cuda_fp16_time = time
                elif ep == trt_fp16:
                    trt_fp16_time = time
                if ep == cpu + second:
                    cpu_time_2 = time
                elif ep == cuda + second:
                    cuda_fp32_time_2 = time
                elif ep == trt + second:
                    trt_fp32_time_2 = time
                elif ep == cuda_fp16 + second:
                    cuda_fp16_time_2 = time
                elif ep == trt_fp16 + second:
                    trt_fp16_time_2 = time
                else:
                    continue

            row = [
                model_name,
                cpu_time,
                cuda_fp32_time,
                trt_fp32_time,
                cuda_fp16_time,
                trt_fp16_time,
                cpu_time_2,
                cuda_fp32_time_2,
                trt_fp32_time_2,
                cuda_fp16_time_2,
                trt_fp16_time_2,
            ]
            csv_writer.writerow(row)


def output_latency(results, csv_filename):
    need_write_header = True
    if os.path.exists(csv_filename):
        need_write_header = False

    with open(csv_filename, mode="a", newline="") as csv_file:
        column_names = [model_title]
        for provider in provider_list:
            column_names.append(provider + avg_ending)
            column_names.append(provider + percentile_ending)
            if cpu not in provider:
                column_names.append(provider + memory_ending)

        csv_writer = csv.writer(csv_file)

        if need_write_header:
            csv_writer.writerow(column_names)

        for key, value in results.items():
            cpu_average = ""
            if cpu in value and "average_latency_ms" in value[cpu]:
                cpu_average = value[cpu]["average_latency_ms"]

            cpu_90_percentile = ""
            if cpu in value and "latency_90_percentile" in value[cpu]:
                cpu_90_percentile = value[cpu]["latency_90_percentile"]

            cuda_average = ""
            if cuda in value and "average_latency_ms" in value[cuda]:
                cuda_average = value[cuda]["average_latency_ms"]

            cuda_90_percentile = ""
            if cuda in value and "latency_90_percentile" in value[cuda]:
                cuda_90_percentile = value[cuda]["latency_90_percentile"]

            cuda_memory = ""
            if cuda in value and "memory" in value[cuda]:
                cuda_memory = value[cuda]["memory"]

            trt_average = ""
            if trt in value and "average_latency_ms" in value[trt]:
                trt_average = value[trt]["average_latency_ms"]

            trt_90_percentile = ""
            if trt in value and "latency_90_percentile" in value[trt]:
                trt_90_percentile = value[trt]["latency_90_percentile"]

            trt_memory = ""
            if trt in value and "memory" in value[trt]:
                trt_memory = value[trt]["memory"]

            standalone_trt_average = ""
            if standalone_trt in value and "average_latency_ms" in value[standalone_trt]:
                standalone_trt_average = value[standalone_trt]["average_latency_ms"]

            standalone_trt_90_percentile = ""
            if standalone_trt in value and "latency_90_percentile" in value[standalone_trt]:
                standalone_trt_90_percentile = value[standalone_trt]["latency_90_percentile"]

            standalone_trt_memory = ""
            if standalone_trt in value and "memory" in value[standalone_trt]:
                standalone_trt_memory = value[standalone_trt]["memory"]

            cuda_fp16_average = ""
            if cuda_fp16 in value and "average_latency_ms" in value[cuda_fp16]:
                cuda_fp16_average = value[cuda_fp16]["average_latency_ms"]

            cuda_fp16_memory = ""
            if cuda_fp16 in value and "memory" in value[cuda_fp16]:
                cuda_fp16_memory = value[cuda_fp16]["memory"]

            cuda_fp16_90_percentile = ""
            if cuda_fp16 in value and "latency_90_percentile" in value[cuda_fp16]:
                cuda_fp16_90_percentile = value[cuda_fp16]["latency_90_percentile"]

            trt_fp16_average = ""
            if trt_fp16 in value and "average_latency_ms" in value[trt_fp16]:
                trt_fp16_average = value[trt_fp16]["average_latency_ms"]

            trt_fp16_90_percentile = ""
            if trt_fp16 in value and "latency_90_percentile" in value[trt_fp16]:
                trt_fp16_90_percentile = value[trt_fp16]["latency_90_percentile"]

            trt_fp16_memory = ""
            if trt_fp16 in value and "memory" in value[trt_fp16]:
                trt_fp16_memory = value[trt_fp16]["memory"]

            standalone_trt_fp16_average = ""
            if standalone_trt_fp16 in value and "average_latency_ms" in value[standalone_trt_fp16]:
                standalone_trt_fp16_average = value[standalone_trt_fp16]["average_latency_ms"]

            standalone_trt_fp16_90_percentile = ""
            if standalone_trt_fp16 in value and "latency_90_percentile" in value[standalone_trt_fp16]:
                standalone_trt_fp16_90_percentile = value[standalone_trt_fp16]["latency_90_percentile"]

            standalone_trt_fp16_memory = ""
            if standalone_trt_fp16 in value and "memory" in value[standalone_trt_fp16]:
                standalone_trt_fp16_memory = value[standalone_trt_fp16]["memory"]

            row = [
                key,
                cpu_average,
                cpu_90_percentile,
                cuda_average,
                cuda_90_percentile,
                cuda_memory,
                trt_average,
                trt_90_percentile,
                trt_memory,
                standalone_trt_average,
                standalone_trt_90_percentile,
                standalone_trt_memory,
                cuda_fp16_average,
                cuda_fp16_90_percentile,
                cuda_fp16_memory,
                trt_fp16_average,
                trt_fp16_90_percentile,
                trt_fp16_memory,
                standalone_trt_fp16_average,
                standalone_trt_fp16_90_percentile,
                standalone_trt_fp16_memory,
            ]
            csv_writer.writerow(row)

    logger.info(f"CUDA/TRT latency comparison are saved to csv file: {csv_filename}")


def get_model_cuda_op_info(model, ep_info, fp16):
    cuda_key = cuda_fp16 if fp16 else cuda
    op_breakdown = ep_info[cuda_key]["op_breakdown"]
    model_cuda_op_info = {
        "model_name": model,
        "ep": cuda_key,
        "num_cpu_ops": op_breakdown[cpu_ep]["num_ops"],
        "cpu_exec_time": op_breakdown[cpu_ep]["exec_time"],
        "cpu_ops": op_breakdown[cpu_ep]["ops"],
        "num_cuda_ops": op_breakdown[cuda_ep]["num_ops"],
        "cuda_exec_time": op_breakdown[cuda_ep]["exec_time"],
        "cuda_ops": op_breakdown[cuda_ep]["ops"],
        "num_trt_ops": op_breakdown[trt_ep]["num_ops"],  # Should be 0
        "trt_exec_time": op_breakdown[trt_ep]["exec_time"],  # Should be 0
        "trt_ops": op_breakdown[trt_ep]["ops"],  # Should be empty
    }

    return model_cuda_op_info


def get_model_trt_op_info(model, ep_info, model_cuda_op_info, fp16):
    trt_key = trt_fp16 if fp16 else trt
    op_breakdown = ep_info[trt_key]["op_breakdown"]

    # Because we can't directly parse the number of trt ops from profile data, we need to
    # calculate the number of trt ops as:
    # trt_num_ops = (total num ops in ORT-CUDAFpxx) - (cuda and cpu ops in ORT-TRTFpxx)
    num_cpu_ops = op_breakdown[cpu_ep]["num_ops"]
    num_cuda_ops = op_breakdown[cuda_ep]["num_ops"]
    num_cuda_cpu_ops = num_cpu_ops + num_cuda_ops
    num_trt_ops = (model_cuda_op_info["num_cpu_ops"] + model_cuda_op_info["num_cuda_ops"]) - num_cuda_cpu_ops

    model_trt_op_info = {
        "model_name": model,
        "ep": trt_key,
        "num_cpu_ops": num_cpu_ops,
        "cpu_exec_time": op_breakdown[cpu_ep]["exec_time"],
        "cpu_ops": op_breakdown[cpu_ep]["ops"],
        "num_cuda_ops": num_cuda_ops,
        "cuda_exec_time": op_breakdown[cuda_ep]["exec_time"],
        "cuda_ops": op_breakdown[cuda_ep]["ops"],
        "num_trt_ops": num_trt_ops,
        "trt_exec_time": op_breakdown[trt_ep]["exec_time"],
        "trt_ops": op_breakdown[trt_ep]["ops"],
    }

    return model_trt_op_info


def output_metrics(model_to_metrics, csv_filename):
    with open(csv_filename, mode="w", newline="") as csv_file:
        column_names = [c[1] for c in op_metrics_columns]
        csv_writer = csv.writer(csv_file)
        csv_writer.writerow(column_names)

        results = []
        for model, ep_info in model_to_metrics.items():
            if cuda in ep_info:
                model_cuda_op_info = get_model_cuda_op_info(model, ep_info, False)
                results.append(model_cuda_op_info)

                if trt in ep_info:
                    model_trt_op_info = get_model_trt_op_info(model, ep_info, model_cuda_op_info, False)
                    results.append(model_trt_op_info)

            if cuda_fp16 in ep_info:
                model_cuda_op_info = get_model_cuda_op_info(model, ep_info, True)
                results.append(model_cuda_op_info)

                if trt_fp16 in ep_info:
                    model_trt_op_info = get_model_trt_op_info(model, ep_info, model_cuda_op_info, True)
                    results.append(model_trt_op_info)

        for value in results:
            row = [value[c[0]] for c in op_metrics_columns]
            csv_writer.writerow(row)

    logger.info(f"Tensorrt ratio metrics are saved to csv file: {csv_filename}")


def output_system_info(result, csv_filename):
    with open(csv_filename, mode="a", newline="") as csv_file:
        column_names = ["cpu_info", "cuda", "gpu_info", "linux_distro", "memory", "trt"]

        csv_writer = csv.DictWriter(csv_file, fieldnames=column_names)
        csv_writer.writeheader()
        csv_writer.writerow(result)

    logger.info(f"System information are saved to csv file: {csv_filename}")


def str2bool(v):
    if isinstance(v, bool):
        return v
    if v.lower() in ("yes", "true", "t", "y", "1"):
        return True
    elif v.lower() in ("no", "false", "f", "n", "0"):
        return False
    else:
        raise argparse.ArgumentTypeError("Boolean value expected.")


class ParseDictArgAction(argparse.Action):
    def __call__(self, parser, namespace, values, option_string):
        dict_arg = {}

        for kv in values.split(","):
            try:
                k, v = kv.split("=")
            except ValueError:
                parser.error("argument {opt_str}: Expected '=' between key and value".format(opt_str=option_string))

            if k in dict_arg:
                parser.error(
                    "argument {opt_str}: Specified duplicate key '{dup_key}'".format(opt_str=option_string, dup_key=k)
                )

            dict_arg[k] = v

        setattr(namespace, self.dest, dict_arg)


def parse_arguments():
    # Used by argparse to display usage information for custom inputs.
    dict_arg_metavar = "Opt1=Val1,Opt2=Val2..."

    parser = argparse.ArgumentParser()

    parser.add_argument(
        "-c",
        "--comparison",
        required=False,
        default="cuda_trt",
        choices=["cuda_trt", "acl"],
        help="EPs to compare: CPU vs. CUDA vs. TRT or CPU vs. ACL",
    )

    parser.add_argument(
        "-m",
        "--model_source",
        required=False,
        default="model_list.json",
        help="Model source: (1) model list file (2) model directory.",
    )

    parser.add_argument(
        "-r",
        "--running_mode",
        required=False,
        default="benchmark",
        choices=["validate", "benchmark"],
        help="Testing mode.",
    )

    parser.add_argument(
        "-i",
        "--input_data",
        required=False,
        default="fix",
        choices=["fix", "random"],
        help="Type of input data.",
    )

    parser.add_argument(
        "-o",
        "--perf_result_path",
        required=False,
        default="result",
        help="Directory for perf result.",
    )

    parser.add_argument(
        "-w",
        "--workspace",
        required=False,
        default="/",
        help="Workspace to find tensorrt and perf script (with models if parsing with model file)",
    )

    parser.add_argument(
        "-e",
        "--ep_list",
        nargs="+",
        required=False,
        default=None,
        help="Specify ORT Execution Providers list.",
    )

    parser.add_argument(
        "--trt_ep_options",
        required=False,
        default={
            "trt_engine_cache_enable": "True",
            "trt_max_workspace_size": "4294967296",
        },
        action=ParseDictArgAction,
        metavar=dict_arg_metavar,
        help="Specify options for the ORT TensorRT Execution Provider",
    )

    parser.add_argument(
        "--cuda_ep_options",
        required=False,
        default={},
        action=ParseDictArgAction,
        metavar=dict_arg_metavar,
        help="Specify options for the ORT CUDA Execution Provider",
    )

    parser.add_argument(
        "-z",
        "--track_memory",
        required=False,
        default=True,
        help="Track CUDA and TRT Memory Usage",
    )

    parser.add_argument("-b", "--io_binding", required=False, default=False, help="Bind Inputs")

    parser.add_argument(
        "-g",
        "--graph_enablement",
        required=False,
        default=enable_all,
        choices=[disable, basic, extended, enable_all],
        help="Choose graph optimization enablement.",
    )

    parser.add_argument("--ep", required=False, default=None, help="Specify ORT Execution Provider.")

    parser.add_argument(
        "--fp16",
        required=False,
        default=True,
        action="store_true",
        help="Inlcude Float16 into benchmarking.",
    )

    parser.add_argument("--trtexec", required=False, default=None, help="trtexec executable path.")

    # Validation options
    parser.add_argument(
        "--percent_mismatch",
        required=False,
        default=20.0,
        help="Allowed percentage of mismatched elements in validation.",
    )
    parser.add_argument(
        "--rtol",
        required=False,
        default=0,
        help="Relative tolerance for validating outputs.",
    )
    parser.add_argument(
        "--atol",
        required=False,
        default=20,
        help="Absolute tolerance for validating outputs.",
    )

    parser.add_argument(
        "-t",
        "--test_times",
        required=False,
        default=1,
        type=int,
        help="Number of repeat times to get average inference latency.",
    )

    parser.add_argument("--write_test_result", type=str2bool, required=False, default=True, help="")
    parser.add_argument("--benchmark_fail_csv", required=False, default=None, help="")
    parser.add_argument("--benchmark_success_csv", required=False, default=None, help="")
    parser.add_argument("--benchmark_latency_csv", required=False, default=None, help="")
    parser.add_argument("--benchmark_metrics_csv", required=False, default=None, help="")
    parser.add_argument("--system_info_csv", required=False, default=None, help="")

    args = parser.parse_args()

    return args


def setup_logger(verbose):
    if verbose:
        coloredlogs.install(
            level="DEBUG",
            fmt="[%(filename)s:%(lineno)s - %(funcName)20s()] %(message)s",
        )
    else:
        coloredlogs.install(fmt="%(message)s")
        logging.getLogger("transformers").setLevel(logging.WARNING)


def parse_models_helper(args, models):
    model_source = os.path.join(args.workspace, args.model_source)
    if ".json" in model_source:
        logger.info("Parsing model information from file ...")
        parse_models_info_from_file(args.workspace, model_source, models)
    else:
        logger.info("Parsing model information from directory ...")
        parse_models_info_from_directory(model_source, models)


def main():
    args = parse_arguments()
    setup_logger(False)
    pp = pprint.PrettyPrinter(indent=4)

    logger.info("\n\nStart perf run ...\n")

    models = {}
    parse_models_helper(args, models)

    perf_start_time = datetime.now()
    (
        success_results,
        model_to_latency,
        model_to_fail_ep,
        model_to_metrics,
        model_to_session,
    ) = run_onnxruntime(args, models)
    perf_end_time = datetime.now()

    logger.info("Done running the perf.")
    logger.info("\nTotal time for benchmarking all models: {}".format(perf_end_time - perf_start_time))
    logger.info(list(models.keys()))

    logger.info("\nTotal models: {}".format(len(models)))

    fail_model_cnt = 0
    for key, value in models.items():
        if key in model_to_fail_ep:
            fail_model_cnt += 1
    logger.info("Fail models: {}".format(fail_model_cnt))
    logger.info("Success models: {}".format(len(models) - fail_model_cnt))

    path = os.path.join(os.getcwd(), args.perf_result_path)
    if not os.path.exists(path):
        from pathlib import Path

        Path(path).mkdir(parents=True, exist_ok=True)

    time_stamp = datetime.now().strftime("%Y%m%d-%H%M%S")

    if len(model_to_fail_ep) > 0:
        logger.info("\n============================================")
        logger.info("========== Failing Models/EPs ==============")
        logger.info("============================================")
        logger.info(model_to_fail_ep)
        write_map_to_file(model_to_fail_ep, FAIL_MODEL_FILE)

        if args.write_test_result:
            csv_filename = args.benchmark_fail_csv if args.benchmark_fail_csv else f"benchmark_fail_{time_stamp}.csv"
            csv_filename = os.path.join(path, csv_filename)
            output_fail(model_to_fail_ep, csv_filename)

    if len(model_to_latency) > 0:
        logger.info("\n==========================================")
        logger.info("=========== Models/EPs latency ===========")
        logger.info("==========================================")
        add_improvement_information(model_to_latency)
        pretty_print(pp, model_to_latency)
        write_map_to_file(model_to_latency, LATENCY_FILE)
        if args.write_test_result:
            csv_filename = (
                args.benchmark_latency_csv if args.benchmark_latency_csv else f"benchmark_latency_{time_stamp}.csv"
            )
            csv_filename = os.path.join(path, csv_filename)
            output_latency(model_to_latency, csv_filename)

    if success_results:
        csv_filename = (
            args.benchmark_success_csv if args.benchmark_success_csv else f"benchmark_success_{time_stamp}.csv"
        )
        csv_filename = os.path.join(path, csv_filename)
        output_details(success_results, csv_filename)

    if len(model_to_metrics) > 0:
        logger.info("\n=========================================")
        logger.info("========== Models/EPs metrics  ==========")
        logger.info("=========================================")
        pretty_print(pp, model_to_metrics)
        write_map_to_file(model_to_metrics, METRICS_FILE)

        if args.write_test_result:
            csv_filename = (
                args.benchmark_metrics_csv if args.benchmark_metrics_csv else f"benchmark_metrics_{time_stamp}.csv"
            )
            csv_filename = os.path.join(path, csv_filename)
            output_metrics(model_to_metrics, csv_filename)

    if len(model_to_session) > 0:
        write_map_to_file(model_to_session, SESSION_FILE)


if __name__ == "__main__":
    main()<|MERGE_RESOLUTION|>--- conflicted
+++ resolved
@@ -16,20 +16,10 @@
 import numpy as np
 import pandas as pd
 from float16 import *
-<<<<<<< HEAD
-
-from perf_utils import *
-
-# Must import onnxruntime before onnx
-import onnxruntime  # isort:skip
-from onnx import numpy_helper # isort:skip
-
-=======
 from perf_utils import *
 
 import onnxruntime  # isort:skip
 from onnx import numpy_helper  # isort:skip
->>>>>>> e194a017
 
 debug = False
 sys.path.append(".")
