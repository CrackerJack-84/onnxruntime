--- conflicted
+++ resolved
@@ -87,9 +87,8 @@
         # because those ops may be followed by nodes that require high resolution inputs.
         # Adding QDQ for those ops' output may end up with worse accuracy.
         # So, we don't recommend to add QDQ to node's output under such condition.
-<<<<<<< HEAD
-        if extra_options != None and "OpTypesToExcludeOutputQuantizatioin" in extra_options.keys():
-            self.op_types_to_exclude_output_quantization = extra_options["OpTypesToExcludeOutputQuantizatioin"]
+        if extra_options != None and "OpTypesToExcludeOutputQuantization" in extra_options.keys():
+            self.op_types_to_exclude_output_quantization = extra_options["OpTypesToExcludeOutputQuantization"]
         else:
             self.op_types_to_exclude_output_quantization = (
                 []
@@ -103,13 +102,6 @@
                     "LSTM",
                 ]
             )
-=======
-        self.op_types_to_exclude_output_quantization = (
-            []
-            if "OpTypesToExcludeOutputQuantization" not in extra_options
-            else extra_options["OpTypesToExcludeOutputQuantization"]
-        )
->>>>>>> 369a8224
 
         # We do quantization on Dequantizelinear's input to remove Quantizelinear for weight as an optimization.
         # In some cases, for example QDQ BERT model for TensorRT, QDQ should always appear as a pair.
