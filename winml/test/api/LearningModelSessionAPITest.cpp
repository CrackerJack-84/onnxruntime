// Copyright (c) Microsoft Corporation. All rights reserved.
// Licensed under the MIT License.

#include "testPch.h"

#include "APITest.h"
#include "CommonDeviceHelpers.h"
#include "LearningModelSessionAPITest.h"
#include "protobufHelpers.h"
#include "winrt/Windows.Storage.h"

#include <D3d11_4.h>
#include <dxgi1_6.h>
#include "Psapi.h"

#include <complex>

using namespace winrt;
using namespace winml;
using namespace wfc;

#ifndef BUILD_INBOX
// experimental
using namespace winml_experimental;
using Operator = winml_experimental::LearningModelOperator;

static const wchar_t MS_EXPERIMENTAL_DOMAIN[] = L"com.microsoft.experimental";
#endif

using wf::IPropertyValue;

#define INT64(x) static_cast<int64_t>(x)
#define SIZET(x) static_cast<size_t>(x)
#define INT32(x) static_cast<int32_t>(x)

static void LearningModelSessionAPITestsClassSetup() {
  init_apartment();
#ifdef BUILD_INBOX
  winrt_activation_handler = WINRT_RoGetActivationFactory;
#endif
}

static void CreateSessionDeviceDefault()
{
    LearningModel learningModel = nullptr;
    LearningModelDevice learningModelDevice = nullptr;
    WINML_EXPECT_NO_THROW(APITest::LoadModel(L"model.onnx", learningModel));

  WINML_EXPECT_NO_THROW(learningModelDevice = LearningModelDevice(LearningModelDeviceKind::Default));
  WINML_EXPECT_NO_THROW(LearningModelSession(learningModel, learningModelDevice));
}

static void CreateSessionDeviceCpu() {
  LearningModel learningModel = nullptr;
  LearningModelDevice learningModelDevice = nullptr;
  WINML_EXPECT_NO_THROW(APITest::LoadModel(L"model.onnx", learningModel));

  WINML_EXPECT_NO_THROW(learningModelDevice = LearningModelDevice(LearningModelDeviceKind::Cpu));
  WINML_EXPECT_NO_THROW(LearningModelSession(learningModel, learningModelDevice));
  // for the CPU device, make sure that we get back NULL and 0 for any device properties
  WINML_EXPECT_EQUAL(learningModelDevice.Direct3D11Device(), nullptr);
  LARGE_INTEGER id;
  id.QuadPart = APITest::GetAdapterIdQuadPart(learningModelDevice);
  WINML_EXPECT_EQUAL(id.LowPart, static_cast<DWORD>(0));
  WINML_EXPECT_EQUAL(id.HighPart, 0);
}

static void CreateSessionWithModelLoadedFromStream()
{
  LearningModel learningModel = nullptr;
  LearningModelDevice learningModelDevice = nullptr;
  std::wstring path = FileHelpers::GetModulePath() + L"model.onnx";
  auto storageFile = ws::StorageFile::GetFileFromPathAsync(path).get();

  WINML_EXPECT_NO_THROW(learningModel = LearningModel::LoadFromStream(storageFile));

  WINML_EXPECT_NO_THROW(learningModelDevice = LearningModelDevice(LearningModelDeviceKind::Default));
  WINML_EXPECT_NO_THROW(LearningModelSession(learningModel, learningModelDevice));
}

static void CreateSessionDeviceDirectX() {
  LearningModel learningModel = nullptr;
  LearningModelDevice learningModelDevice = nullptr;
  WINML_EXPECT_NO_THROW(APITest::LoadModel(L"model.onnx", learningModel));

  WINML_EXPECT_NO_THROW(learningModelDevice = LearningModelDevice(LearningModelDeviceKind::DirectX));
  WINML_EXPECT_NO_THROW(LearningModelSession(learningModel, learningModelDevice));
}

static void CreateSessionDeviceDirectXHighPerformance() {
  LearningModel learningModel = nullptr;
  LearningModelDevice learningModelDevice = nullptr;
  WINML_EXPECT_NO_THROW(APITest::LoadModel(L"model.onnx", learningModel));

  WINML_EXPECT_NO_THROW(learningModelDevice = LearningModelDevice(LearningModelDeviceKind::DirectXHighPerformance));
  WINML_EXPECT_NO_THROW(LearningModelSession(learningModel, learningModelDevice));
}

static void CreateSessionDeviceDirectXMinimumPower() {
  LearningModel learningModel = nullptr;
  LearningModelDevice learningModelDevice = nullptr;
  WINML_EXPECT_NO_THROW(APITest::LoadModel(L"model.onnx", learningModel));

  WINML_EXPECT_NO_THROW(learningModelDevice = LearningModelDevice(LearningModelDeviceKind::DirectXMinPower));
  WINML_EXPECT_NO_THROW(LearningModelSession(learningModel, learningModelDevice));
}

static void AdapterIdAndDevice() {
  LearningModel learningModel = nullptr;
  LearningModelDevice learningModelDevice = nullptr;
  LearningModelSession learningModelSession = nullptr;
  WINML_EXPECT_NO_THROW(APITest::LoadModel(L"model.onnx", learningModel));

  com_ptr<IDXGIFactory6> factory;
  WINML_EXPECT_HRESULT_SUCCEEDED(CreateDXGIFactory1(__uuidof(IDXGIFactory6), factory.put_void()));
  com_ptr<IDXGIAdapter> adapter;

  learningModelDevice = LearningModelDevice(LearningModelDeviceKind::DirectX);
  WINML_EXPECT_HRESULT_SUCCEEDED(factory->EnumAdapters(0, adapter.put()));
  DXGI_ADAPTER_DESC desc;
  WINML_EXPECT_HRESULT_SUCCEEDED(adapter->GetDesc(&desc));
  LARGE_INTEGER id;
  id.QuadPart = APITest::GetAdapterIdQuadPart(learningModelDevice);
  WINML_EXPECT_EQUAL(desc.AdapterLuid.LowPart, id.LowPart);
  WINML_EXPECT_EQUAL(desc.AdapterLuid.HighPart, id.HighPart);
  WINML_EXPECT_TRUE(learningModelDevice.Direct3D11Device() != nullptr);

  learningModelDevice = LearningModelDevice(LearningModelDeviceKind::DirectXHighPerformance);
  adapter = nullptr;
  WINML_EXPECT_HRESULT_SUCCEEDED(factory->EnumAdapterByGpuPreference(0, DXGI_GPU_PREFERENCE_HIGH_PERFORMANCE, __uuidof(IDXGIAdapter), adapter.put_void()));
  WINML_EXPECT_HRESULT_SUCCEEDED(adapter->GetDesc(&desc));
  id.QuadPart = APITest::GetAdapterIdQuadPart(learningModelDevice);
  WINML_EXPECT_EQUAL(desc.AdapterLuid.LowPart, id.LowPart);
  WINML_EXPECT_EQUAL(desc.AdapterLuid.HighPart, id.HighPart);
  WINML_EXPECT_TRUE(learningModelDevice.Direct3D11Device() != nullptr);

  adapter = nullptr;
  learningModelDevice = LearningModelDevice(LearningModelDeviceKind::DirectXMinPower);
  WINML_EXPECT_HRESULT_SUCCEEDED(factory->EnumAdapterByGpuPreference(0, DXGI_GPU_PREFERENCE_MINIMUM_POWER, __uuidof(IDXGIAdapter), adapter.put_void()));
  WINML_EXPECT_HRESULT_SUCCEEDED(adapter->GetDesc(&desc));
  id.QuadPart = APITest::GetAdapterIdQuadPart(learningModelDevice);
  WINML_EXPECT_EQUAL(desc.AdapterLuid.LowPart, id.LowPart);
  WINML_EXPECT_EQUAL(desc.AdapterLuid.HighPart, id.HighPart);
  WINML_EXPECT_TRUE(learningModelDevice.Direct3D11Device() != nullptr);

  WINML_EXPECT_NO_THROW(learningModelSession = LearningModelSession(learningModel, learningModelDevice));
  WINML_EXPECT_EQUAL(learningModelSession.Device().AdapterId(), learningModelDevice.AdapterId());
}

static void EvaluateFeatures() {
  std::vector<int64_t> shape = {4};
  std::vector<winrt::hstring> data = {L"one", L"two", L"three", L"four"};

  // create from buffer
  auto tensor = TensorString::CreateFromArray(shape, data);
  WINML_EXPECT_EQUAL(tensor.GetAsVectorView().Size(), data.size());
  WINML_EXPECT_TRUE(std::equal(data.cbegin(), data.cend(), begin(tensor.GetAsVectorView())));

  // create from vector view
  auto dataCopy = data;
  tensor = TensorString::CreateFromIterable(
      shape, winrt::single_threaded_vector<winrt::hstring>(std::move(dataCopy)).GetView());
  WINML_EXPECT_EQUAL(tensor.GetAsVectorView().Size(), data.size());
  WINML_EXPECT_TRUE(std::equal(data.cbegin(), data.cend(), begin(tensor.GetAsVectorView())));

  LearningModel learningModel = nullptr;
  WINML_EXPECT_NO_THROW(APITest::LoadModel(L"id-tensor-string.onnx", learningModel));
  LearningModelSession session(learningModel);

  auto outputTensor = TensorString::Create();

  std::map<hstring, wf::IInspectable> featuresstandardmap;
  featuresstandardmap[L"X"] = tensor;
  featuresstandardmap[L"Y"] = outputTensor;
  auto featureswinrtmap = winrt::single_threaded_map(std::move(featuresstandardmap));
  session.EvaluateFeatures(featureswinrtmap, L"0");

  // verify identity model round-trip works
  WINML_EXPECT_EQUAL(outputTensor.GetAsVectorView().Size(), data.size());
  WINML_EXPECT_TRUE(std::equal(data.cbegin(), data.cend(), begin(outputTensor.GetAsVectorView())));
}

static void EvaluateFeaturesAsync() {
  std::vector<int64_t> shape = {4};
  std::vector<winrt::hstring> data = {L"one", L"two", L"three", L"four"};

  // create from buffer
  auto tensor = TensorString::CreateFromArray(shape, data);
  WINML_EXPECT_EQUAL(tensor.GetAsVectorView().Size(), data.size());
  WINML_EXPECT_TRUE(std::equal(data.cbegin(), data.cend(), begin(tensor.GetAsVectorView())));

  // create from vector view
  auto dataCopy = data;
  tensor = TensorString::CreateFromIterable(
      shape, winrt::single_threaded_vector<winrt::hstring>(std::move(dataCopy)).GetView());
  WINML_EXPECT_EQUAL(tensor.GetAsVectorView().Size(), data.size());
  WINML_EXPECT_TRUE(std::equal(data.cbegin(), data.cend(), begin(tensor.GetAsVectorView())));

  LearningModel learningModel = nullptr;
  WINML_EXPECT_NO_THROW(APITest::LoadModel(L"id-tensor-string.onnx", learningModel));
  LearningModelSession session(learningModel);

  auto outputTensor = TensorString::Create(shape);

  std::map<hstring, wf::IInspectable> featuresstandardmap;
  featuresstandardmap[L"X"] = tensor;
  featuresstandardmap[L"Y"] = outputTensor;
  auto featureswinrtmap = winrt::single_threaded_map(std::move(featuresstandardmap));
  session.EvaluateFeaturesAsync(featureswinrtmap, L"0").get();

  // verify identity model round-trip works
  WINML_EXPECT_EQUAL(outputTensor.GetAsVectorView().Size(), data.size());
  WINML_EXPECT_TRUE(std::equal(data.cbegin(), data.cend(), begin(outputTensor.GetAsVectorView())));
}

static void EvaluationProperties() {
  // load a model
  LearningModel learningModel = nullptr;
  WINML_EXPECT_NO_THROW(APITest::LoadModel(L"model.onnx", learningModel));
  // create a session
  LearningModelSession learningModelSession = nullptr;
  learningModelSession = LearningModelSession(learningModel);
  // set a property
  auto value = winrt::Windows::Foundation::PropertyValue::CreateBoolean(true);
  learningModelSession.EvaluationProperties().Insert(L"propName1", value);
  // get the property and make sure it's there with the right value
  auto value2 = learningModelSession.EvaluationProperties().Lookup(L"propName1");
  WINML_EXPECT_EQUAL(value2.as<IPropertyValue>().GetBoolean(), true);
}

static LearningModelSession CreateSession(LearningModel model) {
  LearningModelDevice device(nullptr);
  WINML_EXPECT_NO_THROW(device = LearningModelDevice(LearningModelDeviceKind::DirectX));

  LearningModelSession session(nullptr);
  if (CommonDeviceHelpers::IsFloat16Supported(device)) {
    WINML_EXPECT_NO_THROW(session = LearningModelSession(model, device));
  } else {
    WINML_EXPECT_THROW_SPECIFIC(
        session = LearningModelSession(model, device),
        winrt::hresult_error,
        [](const winrt::hresult_error& e) -> bool {
          return e.code() == DXGI_ERROR_UNSUPPORTED;
        });
  }

  return session;
}

static void CreateSessionWithCastToFloat16InModel() {
  // load a model
  LearningModel learningModel = nullptr;
  WINML_EXPECT_NO_THROW(APITest::LoadModel(L"fp16-truncate-with-cast.onnx", learningModel));

  CreateSession(learningModel);
}

static void CreateSessionWithFloat16InitializersInModel()
{
    // load a model
    LearningModel learningModel = nullptr;
    WINML_EXPECT_NO_THROW(APITest::LoadModel(L"fp16-initializer.onnx", learningModel));

  CreateSession(learningModel);
}

static void EvaluateSessionAndCloseModelHelper(
    LearningModelDeviceKind kind,
    bool close_model_on_session_creation) {
  auto shape = std::vector<int64_t>{1, 1000};

  auto model = ProtobufHelpers::CreateModel(TensorKind::Float, shape, 1000);

  auto device = LearningModelDevice(kind);
  auto options = LearningModelSessionOptions();

  // close the model on session creation
  options.CloseModelOnSessionCreation(close_model_on_session_creation);

  // ensure you can create a session from the model
  LearningModelSession session(nullptr);

  WINML_EXPECT_NO_THROW(session = LearningModelSession(model, device, options));

  std::vector<float> input(1000);
  std::iota(std::begin(input), std::end(input), 0.0f);
  auto tensor_input = TensorFloat::CreateFromArray(shape, input);
  auto binding = LearningModelBinding(session);
  binding.Bind(L"input", tensor_input);

  LearningModelEvaluationResult result(nullptr);
  WINML_EXPECT_NO_THROW(result = session.Evaluate(binding, L""));

  if (close_model_on_session_creation) {
    // ensure that the model has been closed
    WINML_EXPECT_THROW_SPECIFIC(
        LearningModelSession(model, device, options),
        winrt::hresult_error,
        [](const winrt::hresult_error& e) -> bool {
          return e.code() == E_INVALIDARG;
        });
  } else {
    WINML_EXPECT_NO_THROW(LearningModelSession(model, device, options));
  }
}

static void EvaluateSessionAndCloseModel() {
  WINML_EXPECT_NO_THROW(::EvaluateSessionAndCloseModelHelper(LearningModelDeviceKind::Cpu, true));
  WINML_EXPECT_NO_THROW(::EvaluateSessionAndCloseModelHelper(LearningModelDeviceKind::Cpu, false));
}

static void NamedDimensionOverride()
{
  LearningModel model = nullptr;
  WINML_EXPECT_NO_THROW(APITest::LoadModel(L"fns-candy.onnx", model));

  LearningModelDevice device(nullptr);
  WINML_EXPECT_NO_THROW(device = LearningModelDevice(LearningModelDeviceKind::Cpu));

  // the model input shape. the batch size, n, is overriden to 5
  uint32_t n = 5;
  int64_t c = 3, h = 720, w = 720;

  LearningModelSessionOptions options;
  options.OverrideNamedDimension(L"None", n);

  // Verifies that if a Dim name doesn't exist the named dimension override does not interfere with successful evaluation
  // The override is still expected to be present in the internal onnxruntime override data
  options.OverrideNamedDimension(L"DimNameThatDoesntExist", n);

  LearningModelSession session(nullptr);
  WINML_EXPECT_NO_THROW(session = LearningModelSession(model, device, options));

#ifndef BUILD_INBOX
  Experimental::LearningModelSessionExperimental experimental_session(session);
  Experimental::LearningModelSessionOptionsExperimental experimental_options = experimental_session.Options();
  wfc::IMapView<winrt::hstring, uint32_t> internal_overrides = experimental_options.GetNamedDimensionOverrides();

  WINML_EXPECT_EQUAL(internal_overrides.Lookup(L"None"), n);
  WINML_EXPECT_EQUAL(internal_overrides.Lookup(L"DimNameThatDoesntExist"), n);
#endif

  ILearningModelFeatureDescriptor descriptor = model.InputFeatures().GetAt(0);
  TensorFeatureDescriptor tensorDescriptor = nullptr;
  descriptor.as(tensorDescriptor);
  std::vector<int64_t> shape{n,c,h,w};
  int64_t size = n*c*h*w;
  std::vector<float> buffer;
  buffer.resize(static_cast<size_t>(size));
  auto featureValue = TensorFloat::CreateFromIterable(shape, winrt::single_threaded_vector<float>(std::move(buffer)));
  LearningModelBinding binding(session);
  binding.Bind(descriptor.Name(), featureValue);

  WINML_EXPECT_NO_THROW(session.Evaluate(binding, L""));
}

static void CloseSession()
{
    LearningModel learningModel = nullptr;
    WINML_EXPECT_NO_THROW(APITest::LoadModel(L"model.onnx", learningModel));
    LearningModelSession session = nullptr;

  /*
    HANDLE currentProcessHandle = NULL;
    try
    {
        currentProcessHandle = GetCurrentProcess();
    }
    catch (...)
    {
        VERIFY_FAIL(L"Failed to get current process handle.");
    }
    PROCESS_MEMORY_COUNTERS pmc = { 0 };
    SIZE_T beforeSessionCloseWorkingSetSize = 0;
    SIZE_T afterSessionCloseWorkingSetSize = 0;
    bool getProcessMemoryInfoSuccess = false;
    */
  WINML_EXPECT_NO_THROW(session = LearningModelSession(learningModel));

  /*
    // Get the current process memory info after session creation.
    getProcessMemoryInfoSuccess = GetProcessMemoryInfo(currentProcessHandle, &pmc, sizeof(pmc));
    if (!getProcessMemoryInfoSuccess)
    {
        VERIFY_FAIL(L"Failed to get current process memory info.");
    }
    beforeSessionCloseWorkingSetSize = pmc.WorkingSetSize;
    pmc = { 0 };
    */
  WINML_EXPECT_NO_THROW(session.Close());

  /*
    Bug 23659026: Working set difference tolerance is too tight for LearningModelSessionAPITests::CloseSession
    https://microsoft.visualstudio.com/OS/_workitems/edit/23659026

    // Check that working set size has dropped after session close
    getProcessMemoryInfoSuccess = GetProcessMemoryInfo(currentProcessHandle, &pmc, sizeof(pmc));
    if (!getProcessMemoryInfoSuccess)
    {
        VERIFY_FAIL(L"Failed to get current process memory info.");
    }
    afterSessionCloseWorkingSetSize = pmc.WorkingSetSize;
    pmc = { 0 };

    // expected working set difference of session close. It is approximately 2x the size of the weights of model.onnx
    // there needs to be a tolerance because the working set difference varies from run to run.

    // Bug 23739697: Closing Session API in LearningModelSessionAPITests::CloseSession doesn't always result in ~2x working set memory reduction.
    // https://microsoft.visualstudio.com/OS/_workitems/edit/23739697
    float tolerance = 0.4f;
    int64_t expectedWorkingSetDifference = 9662464;
    VERIFY_IS_LESS_THAN(expectedWorkingSetDifference - (beforeSessionCloseWorkingSetSize - afterSessionCloseWorkingSetSize), expectedWorkingSetDifference * tolerance);
    */

  // verify that model still has metadata info after session close
  std::wstring author(learningModel.Author());
  WINML_EXPECT_EQUAL(author, L"onnx-caffe2");

  // verify that session throws RO_E_CLOSED error
  std::vector<float> input(1 * 3 * 224 * 224, 0);
  std::vector<int64_t> shape = {1, 3, 224, 224};
  auto tensor_input = TensorFloat::CreateFromArray(shape, input);
  WINML_EXPECT_THROW_SPECIFIC(LearningModelBinding binding(session),
                              winrt::hresult_error,
                              [](const winrt::hresult_error& e) -> bool {
                                return e.code() == RO_E_CLOSED;
                              });
}

#if !defined(BUILD_INBOX) && defined(BUILD_MS_EXPERIMENTAL_OPS)
static void WindowFunction(
  const wchar_t* window_operator_name,
  TensorKind kind,
  const std::vector<float>& expected) {
  std::vector<int64_t> scalar_shape = {};
  std::vector<int64_t> output_shape = {32};
  auto double_data_type = TensorInt64Bit::CreateFromArray({}, {11});

  auto window_operator =
    Operator(window_operator_name, MS_EXPERIMENTAL_DOMAIN)
      .SetInput(L"size", L"Input")
      .SetOutput(L"output", L"Output");

  if (kind == TensorKind::Double) {
    window_operator.SetAttribute(L"output_datatype", double_data_type);
  }

  auto model =
      LearningModelBuilder::Create(13)
              .Inputs().Add(LearningModelBuilder::CreateTensorFeatureDescriptor(L"Input", TensorKind::Int64, scalar_shape))
              .Outputs().Add(LearningModelBuilder::CreateTensorFeatureDescriptor(L"Output", kind, output_shape))
              .Operators().Add(window_operator)
              .CreateModel();

  LearningModelSession session(model);
  LearningModelBinding binding(session);

  binding.Bind(L"Input", TensorInt64Bit::CreateFromArray(scalar_shape, {32}));

  // Evaluate
  auto result = session.Evaluate(binding, L"");

  // Check results
  constexpr float error_threshold = .001f;
  if (kind == TensorKind::Float) {
    auto y_tensor = result.Outputs().Lookup(L"Output").as<TensorFloat>();
    auto y_ivv = y_tensor.GetAsVectorView();
    for (int i = 0; i < output_shape[0]; i++) {
      WINML_EXPECT_TRUE(abs(y_ivv.GetAt(i) - expected[i]) < error_threshold);
    }
  }
  if (kind == TensorKind::Double) {
    auto y_tensor = result.Outputs().Lookup(L"Output").as<TensorDouble>();
    auto y_ivv = y_tensor.GetAsVectorView();
    for (int i = 0; i < output_shape[0]; i++) {
      WINML_EXPECT_TRUE(abs(y_ivv.GetAt(i) - expected[i]) < error_threshold);
    }
  }
  printf("\n");

}
#endif

static void SaveSoftwareBitmap(const wchar_t* filename, winrt::Windows::Graphics::Imaging::SoftwareBitmap bitmap) {
  std::wstring modulePath = FileHelpers::GetModulePath();
  winrt::Windows::Storage::StorageFolder folder = winrt::Windows::Storage::StorageFolder::GetFolderFromPathAsync(modulePath).get();
  winrt::Windows::Storage::StorageFile file = folder.CreateFileAsync(filename, winrt::Windows::Storage::CreationCollisionOption::ReplaceExisting).get();
  winrt::Windows::Storage::Streams::IRandomAccessStream write_stream = file.OpenAsync(winrt::Windows::Storage::FileAccessMode::ReadWrite).get();
  winrt::Windows::Graphics::Imaging::BitmapEncoder encoder = winrt::Windows::Graphics::Imaging::BitmapEncoder::CreateAsync(winrt::Windows::Graphics::Imaging::BitmapEncoder::JpegEncoderId(), write_stream).get();
  encoder.SetSoftwareBitmap(bitmap);
  encoder.FlushAsync().get();
}

#if !defined(BUILD_INBOX) && defined(BUILD_MS_EXPERIMENTAL_OPS)
static void DiscreteFourierTransform_2D() {

  using namespace winrt::Windows::Storage;
  using namespace winrt::Windows::Storage::Streams;
  using namespace winrt::Windows::Graphics::Imaging;
  using namespace winrt::Windows::Media;
  std::wstring fullImagePath = FileHelpers::GetModulePath() + L"kitten_224.png";

  winrt::Windows::Storage::StorageFile imagefile = StorageFile::GetFileFromPathAsync(fullImagePath).get();
  IRandomAccessStream stream = imagefile.OpenAsync(FileAccessMode::Read).get();
  SoftwareBitmap softwareBitmap = (BitmapDecoder::CreateAsync(stream).get()).GetSoftwareBitmapAsync().get();
  VideoFrame frame = VideoFrame::CreateWithSoftwareBitmap(softwareBitmap);

  auto corrected_image =
      winrt::Windows::Media::VideoFrame(
          winrt::Windows::Graphics::Imaging::BitmapPixelFormat::Bgra8,
          INT32(256),
          INT32(256));

  frame.CopyToAsync(corrected_image).get();

  auto width = corrected_image.SoftwareBitmap().PixelWidth();
  auto height = corrected_image.SoftwareBitmap().PixelHeight();

  std::vector<int64_t> input_shape = {1, 1, height, width};
  std::vector<int64_t> output_shape = {1, 1, height, width};

<<<<<<< HEAD
=======
  printf("N-Dimensional Discrete Fourier Transform");
  printf("\n  Input Shape: [");
  for (size_t i = 0; i < input_shape.size(); i++) {
    printf("%d,", static_cast<int>(input_shape[i]));
  }
  printf("]");
  printf("\n  Expected Output Shape: [");
  for (size_t i = 0; i < output_shape.size(); i++) {
    printf("%d,", static_cast<int>(output_shape[i]));
  }
  printf("]");
  printf("\n  Axis: [1,2]");
  printf("\n  Is Onesided: false");

>>>>>>> ea4963d7
  auto builder =
      LearningModelBuilder::Create(13)
        .Inputs().Add(LearningModelBuilder::CreateTensorFeatureDescriptor(L"Input.Signal", TensorKind::Float, input_shape))
        .Outputs().Add(LearningModelBuilder::CreateTensorFeatureDescriptor(L"Output.Spectra", TensorKind::Float, output_shape))
        .Outputs().Add(LearningModelBuilder::CreateTensorFeatureDescriptor(L"Output.Inverse", TensorKind::Float, output_shape))
        .Outputs().Add(LearningModelBuilder::CreateTensorFeatureDescriptor(L"Output.Error", TensorKind::Float, output_shape))
      .Operators().Add(Operator(L"Reshape")
            .SetInput(L"data", L"Input.Signal")
            .SetConstant(L"shape", TensorInt64Bit::CreateFromArray({4}, {INT64(1), INT64(height), INT64(width), INT64(1) }))
            .SetOutput(L"reshaped", L"reshaped_output"))
      .Operators().Add(Operator(L"DFT", MS_EXPERIMENTAL_DOMAIN)
          .SetInput(L"input", L"reshaped_output")
          .SetAttribute(L"axis", TensorInt64Bit::CreateFromArray({}, {INT64(1)}))
          .SetOutput(L"output", L"DFT.Output.1"))
       .Operators().Add(Operator(L"DFT", MS_EXPERIMENTAL_DOMAIN)
          .SetInput(L"input", L"DFT.Output.1")
          .SetAttribute(L"axis", TensorInt64Bit::CreateFromArray({}, {INT64(2)}))
          .SetOutput(L"output", L"DFT.Output.2"))
       .Operators().Add(Operator(L"IDFT", MS_EXPERIMENTAL_DOMAIN)
          .SetInput(L"input", L"DFT.Output.2")
          .SetAttribute(L"axis", TensorInt64Bit::CreateFromArray({}, {INT64(2)}))
          .SetOutput(L"output", L"IDFT.Output.1"))
       .Operators().Add(Operator(L"IDFT", MS_EXPERIMENTAL_DOMAIN)
          .SetInput(L"input", L"IDFT.Output.1")
          .SetAttribute(L"axis", TensorInt64Bit::CreateFromArray({}, {INT64(1)}))
          .SetOutput(L"output", L"IDFT.Output.2"))
        .Operators().Add(Operator(L"ReduceSumSquare")
          .SetInput(L"data", L"DFT.Output.2")
          .SetAttribute(L"axes", TensorInt64Bit::CreateFromArray({1}, {3}))
          .SetAttribute(L"keepdims", TensorInt64Bit::CreateFromArray({}, {0}))
          .SetOutput(L"reduced", L"magnitude_squared"))
        .Operators().Add(Operator(L"Sqrt")
          .SetInput(L"X", L"magnitude_squared")
          .SetOutput(L"Y", L"sqrt_magnitude"))
        .Operators().Add(Operator(L"ReduceSumSquare")
          .SetInput(L"data", L"IDFT.Output.2")
          .SetAttribute(L"axes", TensorInt64Bit::CreateFromArray({1}, {3}))
          .SetAttribute(L"keepdims", TensorInt64Bit::CreateFromArray({}, {0}))
          .SetOutput(L"reduced", L"magnitude_squared2"))
        .Operators().Add(Operator(L"Sqrt")
          .SetInput(L"X", L"magnitude_squared2")
          .SetOutput(L"Y", L"sqrt_magnitude2"))
        .Operators()
          .Add(Operator(L"Reshape")
          .SetInput(L"data", L"sqrt_magnitude")
          .SetConstant(L"shape", TensorInt64Bit::CreateFromArray({4}, {INT64(1), INT64(1), INT64(height), INT64(width) }))
          .SetOutput(L"reshaped", L"Output.Spectra"))
        .Operators()
          .Add(Operator(L"Reshape")
          .SetInput(L"data", L"sqrt_magnitude2")
          .SetConstant(L"shape", TensorInt64Bit::CreateFromArray({4}, {INT64(1), INT64(1), INT64(height), INT64(width) }))
          .SetOutput(L"reshaped", L"Output.Inverse"))
        .Operators().Add(Operator(L"Sub")
          .SetInput(L"A", L"Input.Signal")
          .SetInput(L"B", L"Output.Inverse")
          .SetOutput(L"C", L"Output.Error"));

  auto model = builder.CreateModel();

  LearningModelSession session(model);
  LearningModelBinding binding(session);

  // Bind input
  binding.Bind(L"Input.Signal", frame);

  // Bind output
  auto spectra = VideoFrame(BitmapPixelFormat::Bgra8, INT32(width), INT32(height));
  binding.Bind(L"Output.Spectra", spectra);
  auto inverse = VideoFrame(BitmapPixelFormat::Bgra8, INT32(width), INT32(height));
  binding.Bind(L"Output.Inverse", inverse);

  // Evaluate
  auto start = std::chrono::high_resolution_clock::now();
  auto result = session.Evaluate(binding, L"");
  auto end = std::chrono::high_resolution_clock::now();
  std::chrono::duration<double, std::micro> evaluate_duration_in_microseconds = end - start;
  printf("\n  Evaluate Took: %fus\n", evaluate_duration_in_microseconds.count());

  auto error = result.Outputs().Lookup(L"Output.Error").as<TensorFloat>();
  auto error_ivv = error.GetAsVectorView();
  for (auto i = 0; i < height * width; i++) {
    constexpr float error_threshold = .001f;
    WINML_EXPECT_TRUE(abs(error_ivv.GetAt(i)) < error_threshold);
  }

  /*
  * Output input, output and model
  SaveSoftwareBitmap(L"fft2d.jpg", spectra.SoftwareBitmap());
  SaveSoftwareBitmap(L"fft2d_inverse.jpg", inverse.SoftwareBitmap());
  builder.Save(L"fft2d.onnx");
  */

  printf("\n");
}

template <typename T>
static void DiscreteFourierTransform(
<<<<<<< HEAD
    const std::vector<std::complex<float>>& input,
    const std::vector<int64_t>& shape,
=======
    const std::vector<T>& input,
    const std::vector<int64_t>& input_shape,
>>>>>>> ea4963d7
    const std::vector<std::complex<float>>& expected_output,
    size_t axis,
    size_t dft_length,
    bool is_onesided = false) {
  // Calculate expected output shape
  auto output_shape = input_shape;
  if (output_shape.size() != 2) {
    // If the input is not 2 dimensional, the last dimension is the complex component.
    // DFT should always output complex results, and so we can comfortably coerce the last dim to 2
    output_shape[output_shape.size() - 1] = 2;
  } else {
    // DFT should always output complex results. If input was 2 dimensional (real), we can comfortably append the last dim as 2
    output_shape.push_back(2);
  }
<<<<<<< HEAD
  output_shape[axis_dim] = is_onesided ? (1 + (shape[axis_dim] >> 1)) : shape[axis_dim];

  auto model =
      LearningModelBuilder::Create(13)
        .Inputs().Add(LearningModelBuilder::CreateTensorFeatureDescriptor(L"Input.Signal", TensorKind::Float, shape))
        .Inputs().AddConstant(L"Input.DFTLength", TensorInt64Bit::CreateFromArray({}, {INT64(dft_length)}))
        .Outputs().Add(LearningModelBuilder::CreateTensorFeatureDescriptor(L"Output.Spectra", TensorKind::Float, output_shape))
        .Operators().Add(Operator(L"DFT", MS_EXPERIMENTAL_DOMAIN)
          .SetInput(L"input", L"Input.Signal")
          .SetInput(L"dft_length", L"Input.DFTLength")
          .SetAttribute(L"axis", TensorInt64Bit::CreateFromArray({}, {INT64(axis)}))
          .SetAttribute(L"onesided", TensorInt64Bit::CreateFromArray({}, {is_onesided}))
          .SetOutput(L"output", L"Output.Spectra"))
        .CreateModel();
=======
  output_shape[axis] = is_onesided ? (1 + (dft_length >> 1)) : dft_length;

  printf("Discrete Fourier Transform");
  printf("\n  Input Shape: [");
  for (size_t i = 0; i < input_shape.size(); i++) {
    printf("%d,", static_cast<int>(input_shape[i]));
  }
  printf("]");
  printf("\n  Expected Output Shape: [");
  for (size_t i = 0; i < output_shape.size(); i++) {
    printf("%d,", static_cast<int>(output_shape[i]));
  }
  printf("]");
  printf("\n  Axis: %d", static_cast<int>(axis));
  printf("\n  DFT Length: %d", static_cast<int>(dft_length));
  printf("\n  Is Onesided: %s", is_onesided ? "true" : "false");

  auto model =
    LearningModelBuilder::Create(13)
      .Inputs().Add(LearningModelBuilder::CreateTensorFeatureDescriptor(L"Input.Signal", TensorKind::Float, input_shape))
      .Inputs().AddConstant(L"Input.DFTLength", TensorInt64Bit::CreateFromArray({}, {INT64(dft_length)}))
      .Outputs().Add(LearningModelBuilder::CreateTensorFeatureDescriptor(L"Output.Spectra", TensorKind::Float, output_shape))
      .Operators().Add(Operator(L"DFT", MS_EXPERIMENTAL_DOMAIN)
        .SetInput(L"input", L"Input.Signal")
        .SetInput(L"dft_length", L"Input.DFTLength")
        .SetAttribute(L"axis", TensorInt64Bit::CreateFromArray({}, {INT64(axis)}))
        .SetAttribute(L"onesided", TensorInt64Bit::CreateFromArray({}, {is_onesided}))
        .SetOutput(L"output", L"Output.Spectra"))
      .CreateModel();
>>>>>>> ea4963d7

  LearningModelSession session(model);
  LearningModelBinding binding(session);

  auto is_real_input = input_shape.size() == 2 || input_shape[input_shape.size() - 1] == 1;
  uint32_t input_stride = is_real_input ? 1 : 2;

  // Populate binding
  auto input_begin = const_cast<float*>(reinterpret_cast<const float*>(input.data()));
  auto input_floats = winrt::array_view<float>(input_begin, static_cast<uint32_t>(input.size() * input_stride));
  binding.Bind(L"Input.Signal", TensorFloat::CreateFromArray(input_shape, input_floats));

  // Evaluate
  auto start = std::chrono::high_resolution_clock::now();
  auto result = session.Evaluate(binding, L"");
  auto end = std::chrono::high_resolution_clock::now();
  std::chrono::duration<double, std::micro> evaluate_duration_in_microseconds = end - start;
  printf("\n  Evaluate Took: %fus", evaluate_duration_in_microseconds.count());

<<<<<<< HEAD
   // Check results
   printf("Output.Spectra\n");
   auto y_tensor = result.Outputs().Lookup(L"Output.Spectra").as<TensorFloat>();
   auto y_ivv = y_tensor.GetAsVectorView();
   for (uint32_t i = 0; i < y_ivv.Size(); i += 2) {
     // Check results
     constexpr float error_threshold = .001f;
     WINML_EXPECT_TRUE(abs(y_ivv.GetAt(i) - expected_output[i / 2].real()) < error_threshold);
     WINML_EXPECT_TRUE(abs(y_ivv.GetAt(i + 1) - expected_output[i / 2].imag()) < error_threshold);
   }
   printf("\n");
=======
  // Check results
  auto y_tensor = result.Outputs().Lookup(L"Output.Spectra").as<TensorFloat>();
  auto y_ivv = y_tensor.GetAsVectorView();
  for (uint32_t i = 0; i < y_ivv.Size(); i += 2) {
    // Check results
    constexpr float error_threshold = .001f;
    WINML_EXPECT_TRUE(abs(y_ivv.GetAt(i) - expected_output[i / 2].real()) < error_threshold);
    WINML_EXPECT_TRUE(abs(y_ivv.GetAt(i + 1) - expected_output[i / 2].imag()) < error_threshold);
  }
  printf("\n\n");
>>>>>>> ea4963d7
}

#endif

template <typename T>
static auto MakePureFrequency(float frequency_in_hertz, size_t signal_size, size_t sample_rate) {
  float amplitude = 4;
  float angular_velocity = frequency_in_hertz * 2 * 3.1415f;
  std::vector<T> signal(signal_size);
  for (size_t i = 0; i < signal_size; i++) {
    T time = i / static_cast<T>(sample_rate);
    signal[i] = amplitude * cos(angular_velocity * time);
  }
  return signal;
}

template <typename T>
static auto MakeMiddleC(size_t signal_size, size_t sample_rate) {
  float middle_c_in_hertz = 261.626f;
  return MakePureFrequency<T>(middle_c_in_hertz, signal_size, sample_rate);
}

template <typename T>
static auto MakeC2(size_t signal_size, size_t sample_rate) {
  float middle_c_in_hertz = 261.626f * 2;
  return MakePureFrequency<T>(middle_c_in_hertz, signal_size, sample_rate);
}

template <typename T>
static auto MakeC4(size_t signal_size, size_t sample_rate) {
  float middle_c_in_hertz = 261.626f * 4;
  return MakePureFrequency<T>(middle_c_in_hertz, signal_size, sample_rate);
}

template <typename T>
static auto MakeThreeTones(size_t signal_size, size_t sample_rate) {
  auto middle_c = MakeMiddleC<T>(signal_size, sample_rate);
  auto c2 = MakeC2<T>(signal_size, sample_rate);
  auto c4 = MakeC4<T>(signal_size, sample_rate);
  for (size_t i = 0; i < signal_size; i++) {
    middle_c[i] = (i < signal_size / 3) ?
                    middle_c[i] :
                    (i < 2*signal_size/3) ?
                        (middle_c[i] + c2[i]) :
                        (middle_c[i] + c2[i] + c4[i]);
  }
  return middle_c;
}

#if !defined(BUILD_INBOX) && defined(BUILD_MS_EXPERIMENTAL_OPS)
static void STFT(size_t batch_size, size_t signal_size, size_t dft_size,
    size_t hop_size, size_t sample_rate, bool is_onesided = false) {
  auto n_dfts = static_cast<size_t>(1 + floor((signal_size - dft_size) / hop_size));
  auto input_shape = std::vector<int64_t>{1, INT64(signal_size)};
  auto output_shape =
    std::vector<int64_t>{
      INT64(batch_size),
      INT64(n_dfts),
      is_onesided ? ((INT64(dft_size) >> 1) + 1) : INT64(dft_size),
      2
    };
  auto dft_length = TensorInt64Bit::CreateFromArray({}, {INT64(dft_size)});

  auto model =
      LearningModelBuilder::Create(13)
          .Inputs().Add(LearningModelBuilder::CreateTensorFeatureDescriptor(L"Input.TimeSignal", TensorKind::Float, input_shape))
          .Outputs().Add(LearningModelBuilder::CreateTensorFeatureDescriptor(L"Output.STFT", TensorKind::Float, output_shape))
          .Outputs().Add(LearningModelBuilder::CreateTensorFeatureDescriptor(L"Output.HannWindow", TensorKind::Float, {INT64(dft_size)}))
          .Operators().Add(Operator(L"HannWindow", MS_EXPERIMENTAL_DOMAIN)
              .SetConstant(L"size", dft_length)
              .SetOutput(L"output", L"Output.HannWindow"))
          .Operators().Add(Operator(L"STFT", MS_EXPERIMENTAL_DOMAIN)
              .SetAttribute(L"onesided", TensorInt64Bit::CreateFromArray({}, {INT64(is_onesided)}))
              .SetInput(L"signal", L"Input.TimeSignal")
              .SetInput(L"window", L"Output.HannWindow")
              .SetConstant(L"frame_length", dft_length)
              .SetConstant(L"frame_step", TensorInt64Bit::CreateFromArray({}, {INT64(hop_size)}))
              .SetOutput(L"output", L"Output.STFT"))
          .CreateModel();

  LearningModelSession session(model);
  LearningModelBinding binding(session);

  // Create signal binding
  auto signal = MakeMiddleC<float>(signal_size, sample_rate);
  //printf("\n");
  //printf("Input.TimeSignal:\n");
  //for (size_t i = 0; i < dft_size; i++) {
  //  printf("%f, ", signal[i]);
  //}

  // Bind
  binding.Bind(L"Input.TimeSignal", TensorFloat::CreateFromArray(input_shape, signal));

  // Evaluate
  auto result = session.Evaluate(binding, L"");

  /*
  printf("\n");
  printf("Output.HannWindow\n");
  auto window_tensor = result.Outputs().Lookup(L"Output.HannWindow").as<TensorFloat>();
  auto window_ivv = window_tensor.GetAsVectorView();
  for (uint32_t i = 0; i < window_ivv.Size(); i++) {
    printf("%f, ", window_ivv.GetAt(i));
  }
  printf("\n");

  printf("Output.STFT\n");
  // Check results
  auto y_tensor = result.Outputs().Lookup(L"Output.STFT").as<TensorFloat>();
  auto y_ivv = y_tensor.GetAsVectorView();
  auto size = y_ivv.Size();
  WINML_EXPECT_EQUAL(size, n_dfts * output_shape[2] * 2);
  for (size_t dft_idx = 0; dft_idx < n_dfts; dft_idx++) {
    for (size_t i = 0; INT64(i) < output_shape[2]; i++) {
      auto real_idx = static_cast<uint32_t>((i * 2) + (2 * dft_idx * output_shape[2]));
      printf("(%d, %f , %fi), ", static_cast<uint32_t>(i), y_ivv.GetAt(real_idx), y_ivv.GetAt(real_idx + 1));
    }
  }

  printf("\n");
  */
}
#endif

static void ModelBuilding_MelWeightMatrix() {
#if !defined(BUILD_INBOX) && defined(BUILD_MS_EXPERIMENTAL_OPS)
  std::vector<int64_t> output_shape = {INT64(9), INT64(8)};
  auto builder =
    LearningModelBuilder::Create(13)
      .Outputs().Add(LearningModelBuilder::CreateTensorFeatureDescriptor(L"Output.MelWeightMatrix", TensorKind::Float, output_shape))
      .Operators().Add(Operator(L"MelWeightMatrix", MS_EXPERIMENTAL_DOMAIN)
        .SetConstant(L"num_mel_bins", TensorInt64Bit::CreateFromArray({}, {INT64(8)}))
        .SetConstant(L"dft_length", TensorInt64Bit::CreateFromArray({}, {INT64(16)}))
        .SetConstant(L"sample_rate", TensorInt64Bit::CreateFromArray({}, {INT64(8192)}))
        .SetConstant(L"lower_edge_hertz", TensorFloat::CreateFromArray({}, {0}))
        .SetConstant(L"upper_edge_hertz", TensorFloat::CreateFromArray({}, {8192 / 2.f}))
        .SetOutput(L"output", L"Output.MelWeightMatrix"));
  auto model = builder.CreateModel();

  LearningModelSession session(model);
  LearningModelBinding binding(session);

  auto result = session.Evaluate(binding, L"");

  /*
  printf("\n");
  printf("Output.MelWeightMatrix\n");
  {
    auto y_tensor = result.Outputs().Lookup(L"Output.MelWeightMatrix").as<TensorFloat>();
    auto y_ivv = y_tensor.GetAsVectorView();
    for (unsigned i = 0; i < y_ivv.Size(); i++) {
      printf("%f, ", y_ivv.GetAt(i));
    }
  }
  */

  printf("\n");
#endif
}

#if !defined(BUILD_INBOX) && defined(BUILD_MS_EXPERIMENTAL_OPS)
static void MelSpectrogramOnThreeToneSignal(
    size_t batch_size, size_t signal_size, size_t window_size, size_t dft_size,
    size_t hop_size, size_t n_mel_bins, size_t sampling_rate) {
  auto n_dfts = static_cast<size_t>(1 + floor((signal_size - dft_size) / hop_size));
  auto onesided_dft_size = (dft_size >> 1) + 1;
  std::vector<int64_t> signal_shape = {INT64(batch_size), INT64(signal_size)};
  std::vector<int64_t> mel_spectrogram_shape = {INT64(batch_size), 1, INT64(n_dfts), INT64(n_mel_bins)};

  auto builder =
    LearningModelBuilder::Create(13)
      .Inputs().Add(LearningModelBuilder::CreateTensorFeatureDescriptor(L"Input.TimeSignal", TensorKind::Float, signal_shape))
      .Outputs().Add(LearningModelBuilder::CreateTensorFeatureDescriptor(L"Output.MelSpectrogram", TensorKind::Float, mel_spectrogram_shape))
      .Operators().Add(Operator(L"HannWindow", MS_EXPERIMENTAL_DOMAIN)
        .SetConstant(L"size", TensorInt64Bit::CreateFromArray({}, {INT64(window_size)}))
        .SetOutput(L"output", L"hann_window"))
      .Operators().Add(Operator(L"STFT", MS_EXPERIMENTAL_DOMAIN)
        .SetName(L"STFT_NAMED_NODE")
        .SetInput(L"signal", L"Input.TimeSignal")
        .SetInput(L"window", L"hann_window")
        .SetConstant(L"frame_length", TensorInt64Bit::CreateFromArray({}, {INT64(dft_size)}))
        .SetConstant(L"frame_step", TensorInt64Bit::CreateFromArray({}, {INT64(hop_size)}))
        .SetOutput(L"output", L"stft_output"))
      .Operators().Add(Operator(L"ReduceSumSquare")
        .SetInput(L"data", L"stft_output")
        .SetAttribute(L"axes", TensorInt64Bit::CreateFromArray({1}, {3}))
        .SetAttribute(L"keepdims", TensorInt64Bit::CreateFromArray({}, {0}))
        .SetOutput(L"reduced", L"magnitude_squared"))
      .Operators().Add(Operator(L"Div")
        .SetInput(L"A", L"magnitude_squared")
        .SetConstant(L"B", TensorFloat::CreateFromArray({}, {static_cast<float>(dft_size)}))
        .SetOutput(L"C", L"power_frames"))
      .Operators().Add(Operator(L"MelWeightMatrix", MS_EXPERIMENTAL_DOMAIN)
        .SetConstant(L"num_mel_bins", TensorInt64Bit::CreateFromArray({}, {INT64(n_mel_bins)}))
        .SetConstant(L"dft_length", TensorInt64Bit::CreateFromArray({}, {INT64(dft_size)}))
        .SetConstant(L"sample_rate", TensorInt64Bit::CreateFromArray({}, {INT64(sampling_rate)}))
        .SetConstant(L"lower_edge_hertz", TensorFloat::CreateFromArray({}, {0}))
        .SetConstant(L"upper_edge_hertz", TensorFloat::CreateFromArray({}, {sampling_rate / 2.f}))
        .SetOutput(L"output", L"mel_weight_matrix"))
      .Operators().Add(Operator(L"Reshape")
        .SetInput(L"data", L"power_frames")
        .SetConstant(L"shape", TensorInt64Bit::CreateFromArray({2}, {INT64(batch_size * n_dfts), INT64(onesided_dft_size)}))
        .SetOutput(L"reshaped", L"reshaped_output"))
      .Operators().Add(Operator(L"MatMul")
        .SetInput(L"A", L"reshaped_output")
        .SetInput(L"B", L"mel_weight_matrix")
        .SetOutput(L"Y", L"mel_spectrogram"))
      .Operators().Add(Operator(L"Reshape")
        .SetInput(L"data", L"mel_spectrogram")
        .SetConstant(L"shape", TensorInt64Bit::CreateFromArray({4}, mel_spectrogram_shape))
        .SetOutput(L"reshaped", L"Output.MelSpectrogram"));
  auto model = builder.CreateModel();

  LearningModelSession session(model);
  LearningModelBinding binding(session);

  // Bind input
  auto signal = MakeThreeTones<float>(signal_size, sampling_rate);
  binding.Bind(L"Input.TimeSignal", TensorFloat::CreateFromArray(signal_shape, signal));

  // Bind output
  auto output_image =
    winrt::Windows::Media::VideoFrame(
      winrt::Windows::Graphics::Imaging::BitmapPixelFormat::Bgra8,
      INT32(n_mel_bins),
      INT32(n_dfts));
  binding.Bind(L"Output.MelSpectrogram", output_image);

  // Evaluate
  auto start = std::chrono::high_resolution_clock::now();
  auto result = session.Evaluate(binding, L"");
  auto end = std::chrono::high_resolution_clock::now();
  std::chrono::duration<double, std::micro> evaluate_duration_in_microseconds = end - start;
  printf("Evaluate Took: %fus\n", evaluate_duration_in_microseconds.count());

  // Check the output video frame object by saving output image to disk
  std::wstring out_name = L"mel_spectrogram.jpg";

  // Save the output
  std::wstring modulePath = FileHelpers::GetModulePath();
  winrt::Windows::Storage::StorageFolder folder = winrt::Windows::Storage::StorageFolder::GetFolderFromPathAsync(modulePath).get();
  winrt::Windows::Storage::StorageFile file = folder.CreateFileAsync(out_name, winrt::Windows::Storage::CreationCollisionOption::ReplaceExisting).get();
  winrt::Windows::Storage::Streams::IRandomAccessStream write_stream = file.OpenAsync(winrt::Windows::Storage::FileAccessMode::ReadWrite).get();
  winrt::Windows::Graphics::Imaging::BitmapEncoder encoder = winrt::Windows::Graphics::Imaging::BitmapEncoder::CreateAsync(winrt::Windows::Graphics::Imaging::BitmapEncoder::JpegEncoderId(), write_stream).get();
  encoder.SetSoftwareBitmap(output_image.SoftwareBitmap());
  encoder.FlushAsync().get();

  // Save the model
  builder.Save(L"spectrogram.onnx");
  printf("\n");
}
#endif

static void ModelBuilding_StandardDeviationNormalization() {
#ifndef BUILD_INBOX
  int64_t height = 256;
  int64_t width = 256;
  int64_t channels = 3;
  std::vector<int64_t> input_shape = {1, height, width, channels};
  std::vector<int64_t> output_shape = {1, channels, height, width};
  auto sub_model =
      LearningModelBuilder::Create(13)
        .Inputs().Add(LearningModelBuilder::CreateTensorFeatureDescriptor(L"Input", L"The NHWC image", TensorKind::Float, input_shape))
        .Inputs().Add(LearningModelBuilder::CreateTensorFeatureDescriptor(L"Means", TensorKind::Float, {channels}))
        .Outputs().Add(LearningModelBuilder::CreateTensorFeatureDescriptor(L"Output", L"The NCHW image normalized with mean and stddev.", TensorKind::Float, input_shape))
        .Operators().Add(Operator(L"Sub")
                           .SetInput(L"A", L"Input")
                           .SetInput(L"B", L"Means")
                           .SetOutput(L"C", L"Output"))
        .CreateModel();
  auto div_model =
    LearningModelBuilder::Create(13)
      .Inputs().Add(LearningModelBuilder::CreateTensorFeatureDescriptor(L"Input", L"The NHWC image", TensorKind::Float, input_shape))
      .Inputs().Add(LearningModelBuilder::CreateTensorFeatureDescriptor(L"StdDevs", TensorKind::Float, {channels}))
      .Outputs().Add(LearningModelBuilder::CreateTensorFeatureDescriptor(L"Output", L"The NCHW image normalized with mean and stddev.", TensorKind::Float, input_shape))
      .Operators().Add(Operator(L"Div")
               .SetInput(L"A", L"Input")
               .SetInput(L"B", L"StdDevs")
               .SetOutput(L"C", L"Output"))
      .CreateModel();
  auto transpose_model =
    LearningModelBuilder::Create(13)
      .Inputs().Add(LearningModelBuilder::CreateTensorFeatureDescriptor(L"Input", L"The NHWC image", TensorKind::Float, input_shape))
      .Outputs().Add(LearningModelBuilder::CreateTensorFeatureDescriptor(L"Output", L"The NCHW image normalized with mean and stddev.", TensorKind::Float, output_shape))
      .Operators().Add(Operator(L"Transpose")
               .SetInput(L"data", L"Input")
               .SetAttribute(L"perm", TensorInt64Bit::CreateFromArray({4}, {0, 3, 1, 2}))
               .SetOutput(L"transposed", L"Output"))
      .CreateModel();

  auto sub_experimental = winml_experimental::LearningModelExperimental(sub_model);
  winml_experimental::LearningModelJoinOptions div_join_options;
  div_join_options.Link(sub_model.OutputFeatures().GetAt(0).Name(), div_model.InputFeatures().GetAt(0).Name());
  div_join_options.JoinedNodePrefix(L"DivModel.");
  auto joined_model = sub_experimental.JoinModel(div_model, div_join_options);

  auto joined_model_experimental = winml_experimental::LearningModelExperimental(joined_model);
  winml_experimental::LearningModelJoinOptions transpose_join_options;
  transpose_join_options.Link(joined_model.OutputFeatures().GetAt(0).Name(), transpose_model.InputFeatures().GetAt(0).Name());
  transpose_join_options.JoinedNodePrefix(L"TransposeModel.");
  auto final_model = joined_model_experimental.JoinModel(transpose_model, transpose_join_options);

  auto final_model_experimental = winml_experimental::LearningModelExperimental(final_model);
  final_model_experimental.Save(L"ModelBuilding_StandardDeviationNormalization.onnx");

  auto session = LearningModelSession(final_model, LearningModelDevice(LearningModelDeviceKind::Cpu));
  LearningModelBinding binding(session);

  // Bind
  auto input = std::vector<float>(SIZET(height * width * channels), 1);
  binding.Bind(L"Input", TensorFloat::CreateFromArray(input_shape, input));
  auto channels_shape = std::vector<int64_t>(SIZET(1), 3);
  binding.Bind(L"Means", TensorFloat::CreateFromArray(channels_shape, {2, 2, 2}));
  binding.Bind(L"DivModel.StdDevs", TensorFloat::CreateFromArray(channels_shape, {.1f, .1f, .1f}));

  // Evaluate
  auto result = session.Evaluate(binding, L"");

#endif
}

static void ModelBuilding_Gemm() {
#ifndef BUILD_INBOX
  std::vector<int64_t> shape = {3, 3};
  auto model =
    LearningModelBuilder::Create(13)
      .Inputs().Add(LearningModelBuilder::CreateTensorFeatureDescriptor(L"InputA", TensorKind::Float, shape))
      .Inputs().Add(LearningModelBuilder::CreateTensorFeatureDescriptor(L"InputB", TensorKind::Float, shape))
      .Inputs().Add(LearningModelBuilder::CreateTensorFeatureDescriptor(L"InputC", TensorKind::Float, shape))
      .Outputs().Add(LearningModelBuilder::CreateTensorFeatureDescriptor(L"OutputY", TensorKind::Float, shape))
      .Operators().Add(Operator(L"Gemm")
        .SetInput(L"A", L"InputA")
        .SetInput(L"B", L"InputB")
        .SetInput(L"C", L"InputC")
        .SetOutput(L"Y", L"OutputY"))
      .CreateModel();
#endif
}

static void ModelBuilding_DynamicMatmul() {
#ifndef BUILD_INBOX
  std::vector<int64_t> a_shape = {318, 129};
  std::vector<int64_t> b_shape = {129, 1024};

  auto model =
      LearningModelBuilder::Create(13)
          .Inputs().Add(LearningModelBuilder::CreateTensorFeatureDescriptor(L"InputA", TensorKind::Float, a_shape))
          .Inputs().Add(LearningModelBuilder::CreateTensorFeatureDescriptor(L"InputB", TensorKind::Float, b_shape))
          .Outputs().Add(LearningModelBuilder::CreateTensorFeatureDescriptor(L"Output", TensorKind::Float, {a_shape[0], b_shape[1]}))
          .Operators().Add(Operator(L"MatMul")
                        .SetInput(L"A", L"InputA")
                        .SetInput(L"B", L"InputB")
                        .SetOutput(L"Y", L"Output"))
          .CreateModel();

  LearningModelSession session(model);
  LearningModelBinding binding(session);

  // Bind A
  auto a_matrix = std::vector<float>(SIZET(a_shape[0] * a_shape[1]), 1);
  binding.Bind(L"InputA", TensorFloat::CreateFromArray(a_shape, a_matrix));

  // Bind B
  auto b_matrix = std::vector<float>(SIZET(b_shape[0] * b_shape[1]), 1);
  binding.Bind(L"InputB", TensorFloat::CreateFromArray(b_shape, b_matrix));

  // Evaluate
  auto start = std::chrono::high_resolution_clock::now();
  auto result = session.Evaluate(binding, L"");
  auto end = std::chrono::high_resolution_clock::now();

  // Print duration
  std::chrono::duration<double, std::micro> evaluate_duration_in_microseconds = end - start;
  printf("Evaluate Took: %fus\n", evaluate_duration_in_microseconds.count());
#endif
}

static void ModelBuilding_ConstantMatmul() {
#ifndef BUILD_INBOX
  std::vector<int64_t> a_shape = {318, 129};
  std::vector<int64_t> b_shape = {129, 1024};

  auto model =
    LearningModelBuilder::Create(13)
      .Inputs().Add(LearningModelBuilder::CreateTensorFeatureDescriptor(L"InputA", TensorKind::Float, a_shape))
      .Outputs().Add(LearningModelBuilder::CreateTensorFeatureDescriptor(L"Output", TensorKind::Float, {a_shape[0], b_shape[1]}))
      .Operators().Add(Operator(L"MatMul")
        .SetInput(L"A", L"InputA")
        .SetConstant(L"B", TensorFloat::CreateFromArray(b_shape, std::vector<float>(SIZET(b_shape[0] * b_shape[1]), 1)))
        .SetOutput(L"Y", L"Output"))
      .CreateModel();

  LearningModelSession session(model);
  LearningModelBinding binding(session);

  // Bind input
  auto a_matrix = std::vector<float>(SIZET(a_shape[0] * a_shape[1]), 1);
  binding.Bind(L"InputA", TensorFloat::CreateFromArray(a_shape, a_matrix));

  // Evaluate
  auto start = std::chrono::high_resolution_clock::now();
  auto result = session.Evaluate(binding, L"");
  auto end = std::chrono::high_resolution_clock::now();
  std::chrono::duration<double, std::micro> evaluate_duration_in_microseconds = end - start;
  printf("Evaluate Took: %fus\n", evaluate_duration_in_microseconds.count());
#endif
}

static void ModelBuilding_DiscreteFourierTransform() {
#if !defined(BUILD_INBOX) && defined(BUILD_MS_EXPERIMENTAL_OPS)
  std::vector<float> legacy_real_input =
  {
      1.00f, 2.00, 3.00f, 4.00f, 5.00f, 6.00f, 7.00f, 8.00f,
  };

  std::vector<std::complex<float>> legacy_real_expected_axis_0_two_sided = {
    {36.000f, 0.000f}, {-4.000f, 9.657f}, {-4.000f, 4.000f}, {-4.000f, 1.657f}, {-4.000f, 0.000f}, {-4.000f, -1.657f}, {-4.000f, -4.000f}, {-4.000f, -9.657f},
  };
  DiscreteFourierTransform(legacy_real_input, {1, 8}, legacy_real_expected_axis_0_two_sided, 1, 8, false /*onesided*/);

  std::vector<float> real_input =
  {
      1.00f, 2.00, 3.00f, 4.00f, 5.00f, 6.00f, 7.00f, 8.00f,
      1.00f, 2.00, 3.00f, 4.00f, 5.00f, 6.00f, 7.00f, 8.00f,
      1.00f, 2.00, 3.00f, 4.00f, 5.00f, 6.00f, 7.00f, 8.00f,
      1.00f, 2.00, 3.00f, 4.00f, 5.00f, 6.00f, 7.00f, 8.00f,
      1.00f, 2.00, 3.00f, 4.00f, 5.00f, 6.00f, 7.00f, 8.00f,
    };

  std::vector<std::complex<float>> real_expected_axis_0_two_sided = {
    {5.000f, 0.000f}, {10.000f, 0.000f}, {15.000f, 0.000f}, {20.000f, 0.000f}, {25.000f, 0.000f}, {30.000f, 0.000f}, {35.000f, 0.000f}, {40.000f, 0.000f},
    {0.000f, 0.000f}, {0.000f, 0.000f}, {0.000f, 0.000f}, {0.000f, 0.000f}, {0.000f, 0.000f}, {0.000f, 0.000f}, {0.000f, 0.000f}, {0.000f, 0.000f},
    {0.000f, 0.000f}, {0.000f, 0.000f}, {0.000f, 0.000f}, {0.000f, 0.000f}, {0.000f, 0.000f}, {0.000f, 0.000f}, {0.000f, 0.000f}, {0.000f, 0.000f},
    {0.000f, 0.000f}, {0.000f, 0.000f}, {0.000f, 0.000f}, {0.000f, 0.000f}, {0.000f, 0.000f}, {0.000f, 0.000f}, {0.000f, 0.000f}, {0.000f, 0.000f},
    {-0.000f, 0.000f}, {-0.000f, 0.000f}, {-0.000f, 0.000f}, {-0.000f, 0.000f}, {-0.000f, 0.000f}, {-0.000f, 0.000f}, {-0.000f, 0.000f}, {-0.000f, 0.000f},
  };
  DiscreteFourierTransform(real_input, {1, 5, 8, 1}, real_expected_axis_0_two_sided, 1, 5, false /*onesided*/);

  std::vector<std::complex<float>> real_expected_axis_1_two_sided = {
    {36.000f, 0.000f}, {-4.000f, 9.657f}, {-4.000f, 4.000f}, {-4.000f, 1.657f}, {-4.000f, 0.000f}, {-4.000f, -1.657f}, {-4.000f, -4.000f}, {-4.000f, -9.657f},
    {36.000f, 0.000f}, {-4.000f, 9.657f}, {-4.000f, 4.000f}, {-4.000f, 1.657f}, {-4.000f, 0.000f}, {-4.000f, -1.657f}, {-4.000f, -4.000f}, {-4.000f, -9.657f},
    {36.000f, 0.000f}, {-4.000f, 9.657f}, {-4.000f, 4.000f}, {-4.000f, 1.657f}, {-4.000f, 0.000f}, {-4.000f, -1.657f}, {-4.000f, -4.000f}, {-4.000f, -9.657f},
    {36.000f, 0.000f}, {-4.000f, 9.657f}, {-4.000f, 4.000f}, {-4.000f, 1.657f}, {-4.000f, 0.000f}, {-4.000f, -1.657f}, {-4.000f, -4.000f}, {-4.000f, -9.657f},
    {36.000f, 0.000f}, {-4.000f, 9.657f}, {-4.000f, 4.000f}, {-4.000f, 1.657f}, {-4.000f, 0.000f}, {-4.000f, -1.657f}, {-4.000f, -4.000f}, {-4.000f, -9.657f},
  };
  DiscreteFourierTransform(real_input, {1, 5, 8, 1}, real_expected_axis_1_two_sided, 2, 8, false /*onesided*/);

  std::vector<std::complex<float>> input =
  {
      {1.00f, 0.00f}, {2.00, 0.00f}, {3.00f, 0.00f}, {4.00f, 0.00f}, {5.00f, 0.00f}, {6.00f, 0.00f}, {7.00f, 0.00f}, {8.00f, 0.00f},
      {1.00f, 0.00f}, {2.00, 0.00f}, {3.00f, 0.00f}, {4.00f, 0.00f}, {5.00f, 0.00f}, {6.00f, 0.00f}, {7.00f, 0.00f}, {8.00f, 0.00f},
      {1.00f, 0.00f}, {2.00, 0.00f}, {3.00f, 0.00f}, {4.00f, 0.00f}, {5.00f, 0.00f}, {6.00f, 0.00f}, {7.00f, 0.00f}, {8.00f, 0.00f},
      {1.00f, 0.00f}, {2.00, 0.00f}, {3.00f, 0.00f}, {4.00f, 0.00f}, {5.00f, 0.00f}, {6.00f, 0.00f}, {7.00f, 0.00f}, {8.00f, 0.00f},
      {1.00f, 0.00f}, {2.00, 0.00f}, {3.00f, 0.00f}, {4.00f, 0.00f}, {5.00f, 0.00f}, {6.00f, 0.00f}, {7.00f, 0.00f}, {8.00f, 0.00f},

      {2.00f, 1.00f}, {4.00, 2.00f}, {6.00f, 3.00f}, {8.00f, 4.00f}, {10.00f, 5.00f}, {12.00f, 6.00f}, {14.00f, 7.00f}, {16.00f, 8.00f},
      {2.00f, 1.00f}, {4.00, 2.00f}, {6.00f, 3.00f}, {8.00f, 4.00f}, {10.00f, 5.00f}, {12.00f, 6.00f}, {14.00f, 7.00f}, {16.00f, 8.00f},
      {2.00f, 1.00f}, {4.00, 2.00f}, {6.00f, 3.00f}, {8.00f, 4.00f}, {10.00f, 5.00f}, {12.00f, 6.00f}, {14.00f, 7.00f}, {16.00f, 8.00f},
      {2.00f, 1.00f}, {4.00, 2.00f}, {6.00f, 3.00f}, {8.00f, 4.00f}, {10.00f, 5.00f}, {12.00f, 6.00f}, {14.00f, 7.00f}, {16.00f, 8.00f},
      {2.00f, 1.00f}, {4.00, 2.00f}, {6.00f, 3.00f}, {8.00f, 4.00f}, {10.00f, 5.00f}, {12.00f, 6.00f}, {14.00f, 7.00f}, {16.00f, 8.00f},
    };

  std::vector<std::complex<float>> expected_axis_0_two_sided = {
    {5.000f, 0.000f}, {10.000f, 0.000f}, {15.000f, 0.000f}, {20.000f, 0.000f}, {25.000f, 0.000f}, {30.000f, 0.000f}, {35.000f, 0.000f}, {40.000f, 0.000f},
    {0.000f, 0.000f}, {0.000f, 0.000f}, {0.000f, 0.000f}, {0.000f, 0.000f}, {0.000f, 0.000f}, {0.000f, 0.000f}, {0.000f, 0.000f}, {0.000f, 0.000f},
    {0.000f, 0.000f}, {0.000f, 0.000f}, {0.000f, 0.000f}, {0.000f, 0.000f}, {0.000f, 0.000f}, {0.000f, 0.000f}, {0.000f, 0.000f}, {0.000f, 0.000f},
    {0.000f, 0.000f}, {0.000f, 0.000f}, {0.000f, 0.000f}, {0.000f, 0.000f}, {0.000f, 0.000f}, {0.000f, 0.000f}, {0.000f, 0.000f}, {0.000f, 0.000f},
    {-0.000f, 0.000f}, {-0.000f, 0.000f}, {-0.000f, 0.000f}, {-0.000f, 0.000f}, {-0.000f, 0.000f}, {-0.000f, 0.000f}, {-0.000f, 0.000f}, {-0.000f, 0.000f},

    {10.000f, 5.000f}, {20.000f, 10.000f}, {30.000f, 15.000f}, {40.000f, 20.000f}, {50.000f, 25.000f}, {60.000f, 30.000f}, {70.000f, 35.000f}, {80.000f, 40.000f},
    {0.000f, 0.000f}, {0.000f, 0.000f}, {0.000f, 0.000f}, {0.000f, 0.000f}, {-0.000f, 0.000f}, {0.000f, 0.000f}, {0.000f, 0.000f}, {0.000f, 0.000f},
    {0.000f, 0.000f}, {0.000f, 0.000f}, {0.000f, 0.000f}, {0.000f, 0.000f}, {-0.000f, 0.000f}, {0.000f, 0.000f}, {-0.000f, 0.000f}, {0.000f, 0.000f},
    {0.000f, 0.000f}, {0.000f, 0.000f}, {0.000f, 0.000f}, {0.000f, 0.000f}, {0.000f, 0.000f}, {0.000f, 0.000f}, {0.000f, 0.000f}, {0.000f, 0.000f},
    {-0.000f, 0.000f}, {-0.000f, 0.000f}, {-0.000f, 0.000f}, {-0.000f, 0.000f}, {-0.000f, 0.000f}, {-0.000f, 0.000f}, {-0.000f, 0.000f}, {-0.000f, 0.000f}
  };
<<<<<<< HEAD
  DiscreteFourierTransform(input, {2, 5, 8, 2}, expected_axis_0_two_sided, 0, 5, false /*onesided*/);
=======
  DiscreteFourierTransform(input, {2, 5, 8, 2}, expected_axis_0_two_sided, 1, 5, false /*onesided*/);
>>>>>>> ea4963d7

  std::vector<std::complex<float>> expected_axis_0_two_sided_small_dft_length = {
    {4.000f, 0.000f}, {8.000f, 0.000f}, {12.000f, 0.000f}, {16.000f, 0.000f}, {20.000f, 0.000f}, {24.000f, 0.000f}, {28.000f, 0.000f}, {32.000f, 0.000f},
    {0.000f, 0.000f}, {0.000f, 0.000f}, {0.000f, 0.000f}, {0.000f, 0.000f}, {0.000f, 0.000f}, {0.000f, 0.000f}, {0.000f, 0.000f}, {0.000f, 0.000f},
    {0.000f, 0.000f}, {0.000f, 0.000f}, {0.000f, 0.000f}, {0.000f, 0.000f}, {0.000f, 0.000f}, {0.000f, 0.000f}, {0.000f, 0.000f}, {0.000f, 0.000f},
    {0.000f, 0.000f}, {0.000f, 0.000f}, {0.000f, 0.000f}, {0.000f, 0.000f}, {0.000f, 0.000f}, {0.000f, 0.000f}, {0.000f, 0.000f}, {0.000f, 0.000f},

    {8.000f, 4.000f}, {16.000f, 8.000f}, {24.000f, 12.000f}, {32.000f, 16.000f}, {40.000f, 20.000f}, {48.000f, 24.000f}, {56.000f, 28.000f}, {64.000f, 32.000f},
    {0.000f, 0.000f}, {0.000f, 0.000f}, {0.000f, 0.000f}, {0.000f, 0.000f}, {-0.000f, 0.000f}, {0.000f, 0.000f}, {0.000f, 0.000f}, {0.000f, 0.000f},
    {0.000f, 0.000f}, {0.000f, 0.000f}, {0.000f, 0.000f}, {0.000f, 0.000f}, {-0.000f, 0.000f}, {0.000f, 0.000f}, {-0.000f, 0.000f}, {0.000f, 0.000f},
    {0.000f, 0.000f}, {0.000f, 0.000f}, {0.000f, 0.000f}, {0.000f, 0.000f}, {0.000f, 0.000f}, {0.000f, 0.000f}, {0.000f, 0.000f}, {0.000f, 0.000f},
  };
<<<<<<< HEAD
  DiscreteFourierTransform(input, {2, 5, 8, 2}, expected_axis_0_two_sided_small_dft_length, 0, 4, false /*onesided*/);
=======
  DiscreteFourierTransform(input, {2, 5, 8, 2}, expected_axis_0_two_sided_small_dft_length, 1, 4, false /*onesided*/);
>>>>>>> ea4963d7

  std::vector<std::complex<float>> expected_axis_0_two_sided_bigger_dft_length = {
    {5.000000f, 0.000000f},   {10.000000f, 0.000000f},  {15.000000f, 0.000000f},  {20.000000f, 0.000000f},  {25.000000f, 0.000000f},  {30.000000f, 0.000000f},  {35.000000f, 0.000000f},  {40.000000f, 0.000000f},
    {-0.500000f, -0.866025f}, {-1.000000f, -1.732051f}, {-1.500000f, -2.598076f}, {-2.000000f, -3.464101f}, {-2.500000f, -4.330126f}, {-3.000000f, -5.196152f}, {-3.500000f, -6.062176f}, {-4.000000f, -6.928203f},
    {0.500000f, -0.866025f},  {1.000000f, -1.732051f},  {1.500000f, -2.598076f},  {1.999999f, -3.464102f},  {2.499999f, -4.330127f},  {2.999999f, -5.196152f},  {3.499999f, -6.062178f},  {3.999999f, -6.928203f},
    {1.000000f, -0.000000f},  {2.000000f, -0.000001f},  {3.000000f, -0.000001f},  {4.000000f, -0.000002f},  {5.000000f, -0.000002f},  {6.000000f, -0.000002f},  {7.000000f, -0.000003f},  {8.000000f, -0.000003f},
    {0.500000f, 0.866025f},   {1.000001f, 1.732051f},   {1.500001f, 2.598076f},   {2.000001f, 3.464102f},   {2.500002f, 4.330127f},   {3.000002f, 5.196153f},   {3.500002f, 6.062179f},   {4.000003f, 6.928204f},
    {-0.500000f, 0.866026f},  {-1.000000f, 1.732052f},  {-1.500000f, 2.598077f},  {-2.000000f, 3.464104f},  {-2.500000f, 4.330130f},  {-2.999999f, 5.196155f},  {-3.500000f, 6.062181f},  {-4.000000f, 6.928207f},

<<<<<<< HEAD
    {10.000000f, 5.000000f},  {20.000000f, 10.000000f}, {30.000000f, 15.000000f}, {40.000000f, 20.000000f}, {50.000000f, 25.000000f},  {60.000000f, 30.000000f},  {70.000000f, 35.000000f},  {80.000000f, 40.000000f}, 
=======
    {10.000000f, 5.000000f},  {20.000000f, 10.000000f}, {30.000000f, 15.000000f}, {40.000000f, 20.000000f}, {50.000000f, 25.000000f},  {60.000000f, 30.000000f},  {70.000000f, 35.000000f},  {80.000000f, 40.000000f},
>>>>>>> ea4963d7
    {-0.133975f, -2.232050f}, {-0.267949f, -4.464101f}, {-0.401925f, -6.696153f}, {-0.535898f, -8.928202f}, {-0.669872f, -11.160252f}, {-0.803849f, -13.392305f}, {-0.937822f, -15.624352f}, {-1.071796f, -17.856403f},
    {1.866025f, -1.232051f},  {3.732050f, -2.464102f},  {5.598075f, -3.696153f},  {7.464101f, -4.928204f},  {9.330126f, -6.160254f},   {11.196151f, -7.392306f},  {13.062176f, -8.624355f},  {14.928202f, -9.856407f},
    {2.000000f, 0.999999f},   {4.000001f, 1.999998f},   {6.000001f, 2.999998f},   {8.000002f, 3.999997f},   {10.000003f, 4.999996f},   {12.000002f, 5.999995f},   {14.000003f, 6.999995f},   {16.000004f, 7.999993f},
    {0.133975f, 2.232051f},   {0.267951f, 4.464102f},   {0.401926f, 6.696153f},   {0.535901f, 8.928205f},   {0.669876f, 11.160257f},   {0.803851f, 13.392306f},   {0.937826f, 15.624360f},   {1.071802f, 17.856409f},
    {-1.866026f, 1.232052f},  {-3.732052f, 2.464104f},  {-5.598077f, 3.696155f},  {-7.464104f, 4.928207f},  {-9.330130f, 6.160261f},   {-11.196154f, 7.392309f},  {-13.062180f, 8.624363f},  {-14.928207f, 9.856415f},
  };
<<<<<<< HEAD
  DiscreteFourierTransform(input, {2, 5, 8, 2}, expected_axis_0_two_sided_bigger_dft_length, 0, 6, false /*onesided*/);
=======
  DiscreteFourierTransform(input, {2, 5, 8, 2}, expected_axis_0_two_sided_bigger_dft_length, 1, 6, false /*onesided*/);
>>>>>>> ea4963d7

  std::vector<std::complex<float>> expected_axis_0_one_sided = {
    {5.000f, 0.000f}, {10.000f, 0.000f}, {15.000f, 0.000f}, {20.000f, 0.000f}, {25.000f, 0.000f}, {30.000f, 0.000f}, {35.000f, 0.000f}, {40.000f, 0.000f},
    {0.000f, 0.000f}, {0.000f, 0.000f}, {0.000f, 0.000f}, {0.000f, 0.000f}, {0.000f, 0.000f}, {0.000f, 0.000f}, {0.000f, 0.000f}, {0.000f, 0.000f},
    {0.000f, 0.000f}, {0.000f, 0.000f}, {0.000f, 0.000f}, {0.000f, 0.000f}, {0.000f, 0.000f}, {0.000f, 0.000f}, {0.000f, 0.000f}, {0.000f, 0.000f},

    {10.000f, 5.000f}, {20.000f, 10.000f}, {30.000f, 15.000f}, {40.000f, 20.000f}, {50.000f, 25.000f}, {60.000f, 30.000f}, {70.000f, 35.000f}, {80.000f, 40.000f},
    {0.000f, 0.000f}, {0.000f, 0.000f}, {0.000f, 0.000f}, {0.000f, 0.000f}, {-0.000f, 0.000f}, {0.000f, 0.000f}, {0.000f, 0.000f}, {0.000f, 0.000f},
    {0.000f, 0.000f}, {0.000f, 0.000f}, {0.000f, 0.000f}, {0.000f, 0.000f}, {-0.000f, 0.000f}, {0.000f, 0.000f}, {-0.000f, 0.000f}, {0.000f, 0.000f},
  };
<<<<<<< HEAD
  DiscreteFourierTransform(input, {2, 5, 8, 2}, expected_axis_0_one_sided, 0, 5, true /*onesided*/);
=======
  DiscreteFourierTransform(input, {2, 5, 8, 2}, expected_axis_0_one_sided, 1, 5, true /*onesided*/);
>>>>>>> ea4963d7

  std::vector<std::complex<float>> expected_axis_1_two_sided = {
    {36.000f, 0.000f}, {-4.000f, 9.657f}, {-4.000f, 4.000f}, {-4.000f, 1.657f}, {-4.000f, 0.000f}, {-4.000f, -1.657f}, {-4.000f, -4.000f}, {-4.000f, -9.657f},
    {36.000f, 0.000f}, {-4.000f, 9.657f}, {-4.000f, 4.000f}, {-4.000f, 1.657f}, {-4.000f, 0.000f}, {-4.000f, -1.657f}, {-4.000f, -4.000f}, {-4.000f, -9.657f},
    {36.000f, 0.000f}, {-4.000f, 9.657f}, {-4.000f, 4.000f}, {-4.000f, 1.657f}, {-4.000f, 0.000f}, {-4.000f, -1.657f}, {-4.000f, -4.000f}, {-4.000f, -9.657f},
    {36.000f, 0.000f}, {-4.000f, 9.657f}, {-4.000f, 4.000f}, {-4.000f, 1.657f}, {-4.000f, 0.000f}, {-4.000f, -1.657f}, {-4.000f, -4.000f}, {-4.000f, -9.657f},
    {36.000f, 0.000f}, {-4.000f, 9.657f}, {-4.000f, 4.000f}, {-4.000f, 1.657f}, {-4.000f, 0.000f}, {-4.000f, -1.657f}, {-4.000f, -4.000f}, {-4.000f, -9.657f},

    {72.000f, 36.000f}, {-17.657f, 15.314f}, {-12.000f, 4.000f}, {-9.657f, -0.686f}, {-8.000f, -4.000f}, {-6.343f, -7.314f}, {-4.000f, -12.000f}, {1.657f, -23.314f},
    {72.000f, 36.000f}, {-17.657f, 15.314f}, {-12.000f, 4.000f}, {-9.657f, -0.686f}, {-8.000f, -4.000f}, {-6.343f, -7.314f}, {-4.000f, -12.000f}, {1.657f, -23.314f},
    {72.000f, 36.000f}, {-17.657f, 15.314f}, {-12.000f, 4.000f}, {-9.657f, -0.686f}, {-8.000f, -4.000f}, {-6.343f, -7.314f}, {-4.000f, -12.000f}, {1.657f, -23.314f},
    {72.000f, 36.000f}, {-17.657f, 15.314f}, {-12.000f, 4.000f}, {-9.657f, -0.686f}, {-8.000f, -4.000f}, {-6.343f, -7.314f}, {-4.000f, -12.000f}, {1.657f, -23.314f},
    {72.000f, 36.000f}, {-17.657f, 15.314f}, {-12.000f, 4.000f}, {-9.657f, -0.686f}, {-8.000f, -4.000f}, {-6.343f, -7.314f}, {-4.000f, -12.000f}, {1.657f, -23.314f},
  };
<<<<<<< HEAD
  DiscreteFourierTransform(input, {2, 5, 8, 2}, expected_axis_1_two_sided, 1, 8, false /*onesided*/);
=======
  DiscreteFourierTransform(input, {2, 5, 8, 2}, expected_axis_1_two_sided, 2, 8, false /*onesided*/);
>>>>>>> ea4963d7

  std::vector<std::complex<float>> expected_axis_1_one_sided = {
    {36.000f, 0.000f}, {-4.000f, 9.657f}, {-4.000f, 4.000f}, {-4.000f, 1.657f}, {-4.000f, 0.000f},
    {36.000f, 0.000f}, {-4.000f, 9.657f}, {-4.000f, 4.000f}, {-4.000f, 1.657f}, {-4.000f, 0.000f},
    {36.000f, 0.000f}, {-4.000f, 9.657f}, {-4.000f, 4.000f}, {-4.000f, 1.657f}, {-4.000f, 0.000f},
    {36.000f, 0.000f}, {-4.000f, 9.657f}, {-4.000f, 4.000f}, {-4.000f, 1.657f}, {-4.000f, 0.000f},
    {36.000f, 0.000f}, {-4.000f, 9.657f}, {-4.000f, 4.000f}, {-4.000f, 1.657f}, {-4.000f, 0.000f},
    {72.000f, 36.000f}, {-17.657f, 15.314f}, {-12.000f, 4.000f}, {-9.657f, -0.686f}, {-8.000f, -4.000f},
    {72.000f, 36.000f}, {-17.657f, 15.314f}, {-12.000f, 4.000f}, {-9.657f, -0.686f}, {-8.000f, -4.000f},
    {72.000f, 36.000f}, {-17.657f, 15.314f}, {-12.000f, 4.000f}, {-9.657f, -0.686f}, {-8.000f, -4.000f},
    {72.000f, 36.000f}, {-17.657f, 15.314f}, {-12.000f, 4.000f}, {-9.657f, -0.686f}, {-8.000f, -4.000f},
    {72.000f, 36.000f}, {-17.657f, 15.314f}, {-12.000f, 4.000f}, {-9.657f, -0.686f}, {-8.000f, -4.000f},
  };
<<<<<<< HEAD
  DiscreteFourierTransform(input, {2, 5, 8, 2}, expected_axis_1_one_sided, 1, 8, true /*onesided*/);
=======
  DiscreteFourierTransform(input, {2, 5, 8, 2}, expected_axis_1_one_sided, 2, 8, true /*onesided*/);
>>>>>>> ea4963d7

  DiscreteFourierTransform_2D();

#endif
}

#if !defined(BUILD_INBOX) && defined(BUILD_MS_EXPERIMENTAL_OPS)
static void DiscreteFourierTransformInverse(size_t axis) {
  std::vector<int64_t> shape = {2, 5, 8, 1};
  std::vector<int64_t> output_shape = {2, 5, 8, 2};

  auto model =
      LearningModelBuilder::Create(13)
          .Inputs().Add(LearningModelBuilder::CreateTensorFeatureDescriptor(L"Input.TimeSignal", TensorKind::Float, shape))
          .Outputs().Add(LearningModelBuilder::CreateTensorFeatureDescriptor(L"Output.Spectra", TensorKind::Float, output_shape))
          .Outputs().Add(LearningModelBuilder::CreateTensorFeatureDescriptor(L"Output.Inverse", TensorKind::Float, output_shape))
          .Operators().Add(Operator(L"DFT", MS_EXPERIMENTAL_DOMAIN)
                             .SetInput(L"input", L"Input.TimeSignal")
                             .SetAttribute(L"axis", TensorInt64Bit::CreateFromArray({}, {INT64(axis)}))
                             .SetOutput(L"output", L"Output.Spectra"))
          .Operators().Add(Operator(L"DFT", MS_EXPERIMENTAL_DOMAIN)
                             .SetInput(L"input", L"Output.Spectra")
                             .SetAttribute(L"axis", TensorInt64Bit::CreateFromArray({}, {INT64(axis)}))
                             .SetAttribute(L"inverse", TensorInt64Bit::CreateFromArray({}, {INT64(1)}))
                             .SetOutput(L"output", L"Output.Inverse"))
          .CreateModel();

  LearningModelSession session(model);
  LearningModelBinding binding(session);

  auto input_vector =
      std::vector<float>{
           1, 2, 3, 4, 5, 6, 7, 8,
           1, 2, 3, 4, 5, 6, 7, 8,
           1, 2, 3, 4, 5, 6, 7, 8,
           1, 2, 3, 4, 5, 6, 7, 8,
           1, 2, 3, 4, 5, 6, 7, 8,

           2, 4, 6, 8, 10, 12, 14, 16,
           2, 4, 6, 8, 10, 12, 14, 16,
           2, 4, 6, 8, 10, 12, 14, 16,
           2, 4, 6, 8, 10, 12, 14, 16,
           2, 4, 6, 8, 10, 12, 14, 16,
          };
  // Populate binding
  binding.Bind(
      L"Input.TimeSignal",
      TensorFloat::CreateFromArray(
          shape,
          input_vector));

  // Evaluate
  auto result = session.Evaluate(binding, L"");

  // Check results
  auto y_tensor = result.Outputs().Lookup(L"Output.Inverse").as<TensorFloat>();
  auto y_ivv = y_tensor.GetAsVectorView();
  for (uint32_t i = 0; i < y_ivv.Size(); i += 2) {
    constexpr float error_threshold = .001f;
    WINML_EXPECT_TRUE(abs(y_ivv.GetAt(i) - input_vector[i / 2]) < error_threshold);
    WINML_EXPECT_TRUE(abs(y_ivv.GetAt(i + 1) - 0) < error_threshold);
  }
}
#endif

static void ModelBuilding_DiscreteFourierTransformInverseIdentity() {
#if !defined(BUILD_INBOX) && defined(BUILD_MS_EXPERIMENTAL_OPS)
  DiscreteFourierTransformInverse(1);
  DiscreteFourierTransformInverse(2);
#endif
}

static void ModelBuilding_HannWindow() {
#if !defined(BUILD_INBOX) && defined(BUILD_MS_EXPERIMENTAL_OPS)
  auto expected = std::vector<float> {
    0.000000f, 0.009607f, 0.038060f, 0.084265f, 0.146447f,
    0.222215f, 0.308658f, 0.402455f, 0.500000f, 0.597545f,
    0.691342f, 0.777785f, 0.853553f, 0.915735f, 0.961940f,
    0.990393f, 1.000000f, 0.990393f, 0.961940f, 0.915735f,
    0.853553f, 0.777785f, 0.691342f, 0.597545f, 0.500000f,
    0.402455f, 0.308658f, 0.222215f, 0.146447f, 0.084265f,
    0.038060f, 0.009607f
  };
  WindowFunction(L"HannWindow", TensorKind::Float, expected);
  WindowFunction(L"HannWindow", TensorKind::Double, expected);
#endif
}

static void ModelBuilding_HammingWindow() {
#if !defined(BUILD_INBOX) && defined(BUILD_MS_EXPERIMENTAL_OPS)
  auto expected = std::vector<float> {
    0.086957f, 0.095728f, 0.121707f, 0.163894f, 0.220669f,
    0.289848f, 0.368775f, 0.454415f, 0.543478f, 0.632541f,
    0.718182f, 0.797108f, 0.866288f, 0.923062f, 0.965249f,
    0.991228f, 1.000000f, 0.991228f, 0.965249f, 0.923062f,
    0.866288f, 0.797108f, 0.718182f, 0.632541f, 0.543478f,
    0.454415f, 0.368775f, 0.289848f, 0.220669f, 0.163894f,
    0.121707f, 0.095728f
  };
  WindowFunction(L"HammingWindow", TensorKind::Float, expected);
  WindowFunction(L"HammingWindow", TensorKind::Double, expected);
#endif
}

static void ModelBuilding_BlackmanWindow() {
#if !defined(BUILD_INBOX) && defined(BUILD_MS_EXPERIMENTAL_OPS)
  auto expected = std::vector<float> {
    0.000000f, 0.003518f, 0.014629f, 0.034880f, 0.066447f,
    0.111600f, 0.172090f, 0.248544f, 0.340000f, 0.443635f,
    0.554773f, 0.667170f, 0.773553f, 0.866349f, 0.938508f,
    0.984303f, 1.000000f, 0.984303f, 0.938508f, 0.866349f,
    0.773553f, 0.667170f, 0.554773f, 0.443635f, 0.340000f,
    0.248544f, 0.172090f, 0.111600f, 0.066447f, 0.034880f,
    0.014629f, 0.003518f
  };
  WindowFunction(L"BlackmanWindow", TensorKind::Float, expected);
  WindowFunction(L"BlackmanWindow", TensorKind::Double, expected);
#endif
}

static void ModelBuilding_STFT() {
#if !defined(BUILD_INBOX) && defined(BUILD_MS_EXPERIMENTAL_OPS)
  size_t batch_size = 1;
  size_t sample_rate = 8192;
  float signal_duration_in_seconds = 5.f;
  size_t signal_size = static_cast<size_t>(sample_rate * signal_duration_in_seconds);
  size_t dft_size = 256;
  size_t hop_size = 128;

  // stft
  STFT(batch_size, signal_size, dft_size, hop_size, sample_rate, true);
  STFT(batch_size, signal_size, dft_size, hop_size, sample_rate, false);
#endif
}

static void ModelBuilding_MelSpectrogramOnThreeToneSignal() {
#if !defined(BUILD_INBOX) && defined(BUILD_MS_EXPERIMENTAL_OPS)
  size_t batch_size = 1;
  size_t sample_rate = 8192;
  float signal_duration_in_seconds = 5.f;
  size_t signal_size = static_cast<size_t>(sample_rate * signal_duration_in_seconds);
  size_t dft_size = 256;
  size_t hop_size = 128;
  size_t window_size = 256;
  size_t n_mel_bins = 1024;

  MelSpectrogramOnThreeToneSignal(batch_size, signal_size, dft_size, window_size, hop_size, n_mel_bins, sample_rate);
#endif
}

static void SetIntraOpNumThreads() {
    auto shape = std::vector<int64_t>{1, 1000};
    auto model = ProtobufHelpers::CreateModel(TensorKind::Float, shape, 1000);
    auto device = LearningModelDevice(LearningModelDeviceKind::Cpu);
    auto options = LearningModelSessionOptions();
    auto nativeOptions = options.as<ILearningModelSessionOptionsNative>();

    // Set the number of intra op threads to half of logical cores.
    uint32_t desiredThreads = std::thread::hardware_concurrency() / 2;
    WINML_EXPECT_NO_THROW(nativeOptions->SetIntraOpNumThreadsOverride(desiredThreads));
    // Create session and grab the number of intra op threads to see if is set properly
    LearningModelSession session = nullptr;
    WINML_EXPECT_NO_THROW(session = LearningModelSession(model, device, options));
    auto nativeSession = session.as<ILearningModelSessionNative>();
    uint32_t numIntraOpThreads;
    WINML_EXPECT_NO_THROW(nativeSession->GetIntraOpNumThreads(&numIntraOpThreads));
    WINML_EXPECT_EQUAL(desiredThreads, numIntraOpThreads);

    // Check to see that bind and evaluate continue to work when setting the intra op thread count
    std::vector<float> input(1000);
    std::iota(std::begin(input), std::end(input), 0.0f);
    auto tensor_input = TensorFloat::CreateFromArray(shape, input);
    auto binding = LearningModelBinding(session);
    binding.Bind(L"input", tensor_input);
    WINML_EXPECT_NO_THROW(session.Evaluate(binding, L""));

    // Check to verify that the default number of threads in LearningModelSession is equal to the number of logical cores.
    session = LearningModelSession(model, device);
    nativeSession = session.as<ILearningModelSessionNative>();
    WINML_EXPECT_NO_THROW(nativeSession->GetIntraOpNumThreads(&numIntraOpThreads));
    WINML_EXPECT_EQUAL(std::thread::hardware_concurrency(), numIntraOpThreads);
 }

static void SetIntraOpThreadSpinning() {
    auto device = LearningModelDevice(LearningModelDeviceKind::Cpu);
    auto shape = std::vector<int64_t>{1, 1000};
    auto model = ProtobufHelpers::CreateModel(TensorKind::Float, shape, 1000);

    std::vector<float> input(1000);
    std::iota(std::begin(input), std::end(input), 0.0f);
    auto tensor_input = TensorFloat::CreateFromArray(shape, input);

    auto spinDisabled = LearningModelSessionOptions();
    auto spinDisabledNative = spinDisabled.as<ILearningModelSessionOptionsNative1>();
    spinDisabledNative->SetIntraOpThreadSpinning(false);

    // ensure disabled thread spin is internally disabled and can evaluate without error
    LearningModelSession sessionSpinDisabled = nullptr;
    WINML_EXPECT_NO_THROW(sessionSpinDisabled = LearningModelSession(model, device, spinDisabled));
    auto nativeSessionSpinDisabled = sessionSpinDisabled.as<ILearningModelSessionNative1>();
    boolean allowSpinning = true;
    nativeSessionSpinDisabled->GetIntraOpThreadSpinning(&allowSpinning);
    WINML_EXPECT_FALSE(allowSpinning);

    auto binding = LearningModelBinding(sessionSpinDisabled);
    binding.Bind(L"input", tensor_input);
    WINML_EXPECT_NO_THROW(sessionSpinDisabled.Evaluate(binding, L""));

    // ensure enabled thread spin is internally enabled and can evaluate without error
    auto spinEnabled = LearningModelSessionOptions();
    auto spinEnabledNative = spinEnabled.as<ILearningModelSessionOptionsNative1>();
    spinEnabledNative->SetIntraOpThreadSpinning(true);

    LearningModelSession sessionSpinEnabled = nullptr;
    WINML_EXPECT_NO_THROW(sessionSpinEnabled = LearningModelSession(model, device, spinEnabled));
    auto nativeSessionSpinEnabled = sessionSpinEnabled.as<ILearningModelSessionNative1>();
    nativeSessionSpinEnabled->GetIntraOpThreadSpinning(&allowSpinning);
    WINML_EXPECT_TRUE(allowSpinning);

    binding = LearningModelBinding(sessionSpinEnabled);
    binding.Bind(L"input", tensor_input);
    WINML_EXPECT_NO_THROW(sessionSpinEnabled.Evaluate(binding, L""));

    // ensure options by default allow spinning
    auto spinDefault = LearningModelSessionOptions();
    LearningModelSession sessionSpinDefault = nullptr;
    WINML_EXPECT_NO_THROW(sessionSpinDefault = LearningModelSession(model, device, spinDefault));
    auto nativeSessionSpinDefault = sessionSpinDefault.as<ILearningModelSessionNative1>();
    allowSpinning = false;
    nativeSessionSpinDefault->GetIntraOpThreadSpinning(&allowSpinning);
    WINML_EXPECT_TRUE(allowSpinning);
 }

 static void SetName() {
 #ifndef BUILD_INBOX
   // load the model with name 'squeezenet_old'
   LearningModel model = nullptr;
   WINML_EXPECT_NO_THROW(APITest::LoadModel(L"model.onnx", model));
   auto model_name = model.Name();
   auto squeezenet_old = to_hstring("squeezenet_old");
   WINML_EXPECT_EQUAL(model_name, squeezenet_old);

   // ensure the model name can be changed to 'new name'
   auto experimental_model = winml_experimental::LearningModelExperimental(model);
   auto new_name = to_hstring("new name");
   experimental_model.SetName(new_name);
   model_name = model.Name();
   WINML_EXPECT_EQUAL(model_name, new_name);

   // ensure the model protobuf was actually modified
   std::wstring path = FileHelpers::GetModulePath() + L"model_name_changed.onnx";
   experimental_model.Save(path);
   LearningModel model_name_changed = nullptr;
   WINML_EXPECT_NO_THROW(APITest::LoadModel(L"model_name_changed.onnx", model_name_changed));
   model_name = model_name_changed.Name();
   WINML_EXPECT_EQUAL(model_name, new_name);
 #endif
 }


const LearningModelSessionAPITestsApi& getapi() {
  static LearningModelSessionAPITestsApi api =
  {
    LearningModelSessionAPITestsClassSetup,
    CreateSessionDeviceDefault,
    CreateSessionDeviceCpu,
    CreateSessionWithModelLoadedFromStream,
    CreateSessionDeviceDirectX,
    CreateSessionDeviceDirectXHighPerformance,
    CreateSessionDeviceDirectXMinimumPower,
    AdapterIdAndDevice,
    EvaluateFeatures,
    EvaluateFeaturesAsync,
    EvaluationProperties,
    CreateSessionWithCastToFloat16InModel,
    CreateSessionWithFloat16InitializersInModel,
    EvaluateSessionAndCloseModel,
    NamedDimensionOverride,
    CloseSession,
    SetIntraOpNumThreads,
    SetIntraOpThreadSpinning,
    ModelBuilding_Gemm,
    ModelBuilding_StandardDeviationNormalization,
    ModelBuilding_DynamicMatmul,
    ModelBuilding_ConstantMatmul,
    ModelBuilding_DiscreteFourierTransform,
    ModelBuilding_DiscreteFourierTransformInverseIdentity,
    ModelBuilding_HannWindow,
    ModelBuilding_HammingWindow,
    ModelBuilding_BlackmanWindow,
    ModelBuilding_STFT,
    ModelBuilding_MelSpectrogramOnThreeToneSignal,
    ModelBuilding_MelWeightMatrix,
    SetName
  };

  if (SkipGpuTests()) {
    api.CreateSessionDeviceDirectX = SkipTest;
    api.CreateSessionDeviceDirectXHighPerformance = SkipTest;
    api.CreateSessionDeviceDirectXMinimumPower = SkipTest;
    api.CreateSessionWithCastToFloat16InModel = SkipTest;
    api.CreateSessionWithFloat16InitializersInModel = SkipTest;
    api.AdapterIdAndDevice = SkipTest;
  }
  if (RuntimeParameterExists(L"EdgeCore")) {
    api.AdapterIdAndDevice = SkipTest;
  }
  if (RuntimeParameterExists(L"noIDXGIFactory6Tests")) {
    api.CreateSessionDeviceDirectXHighPerformance = SkipTest;
    api.CreateSessionDeviceDirectXMinimumPower = SkipTest;
    api.AdapterIdAndDevice = SkipTest;
  }
  if (SkipTestsImpactedByOpenMP()) {
      api.SetIntraOpNumThreads = SkipTest;
  }
 return api;
}<|MERGE_RESOLUTION|>--- conflicted
+++ resolved
@@ -519,8 +519,6 @@
   std::vector<int64_t> input_shape = {1, 1, height, width};
   std::vector<int64_t> output_shape = {1, 1, height, width};
 
-<<<<<<< HEAD
-=======
   printf("N-Dimensional Discrete Fourier Transform");
   printf("\n  Input Shape: [");
   for (size_t i = 0; i < input_shape.size(); i++) {
@@ -535,7 +533,6 @@
   printf("\n  Axis: [1,2]");
   printf("\n  Is Onesided: false");
 
->>>>>>> ea4963d7
   auto builder =
       LearningModelBuilder::Create(13)
         .Inputs().Add(LearningModelBuilder::CreateTensorFeatureDescriptor(L"Input.Signal", TensorKind::Float, input_shape))
@@ -633,13 +630,8 @@
 
 template <typename T>
 static void DiscreteFourierTransform(
-<<<<<<< HEAD
-    const std::vector<std::complex<float>>& input,
-    const std::vector<int64_t>& shape,
-=======
     const std::vector<T>& input,
     const std::vector<int64_t>& input_shape,
->>>>>>> ea4963d7
     const std::vector<std::complex<float>>& expected_output,
     size_t axis,
     size_t dft_length,
@@ -654,22 +646,6 @@
     // DFT should always output complex results. If input was 2 dimensional (real), we can comfortably append the last dim as 2
     output_shape.push_back(2);
   }
-<<<<<<< HEAD
-  output_shape[axis_dim] = is_onesided ? (1 + (shape[axis_dim] >> 1)) : shape[axis_dim];
-
-  auto model =
-      LearningModelBuilder::Create(13)
-        .Inputs().Add(LearningModelBuilder::CreateTensorFeatureDescriptor(L"Input.Signal", TensorKind::Float, shape))
-        .Inputs().AddConstant(L"Input.DFTLength", TensorInt64Bit::CreateFromArray({}, {INT64(dft_length)}))
-        .Outputs().Add(LearningModelBuilder::CreateTensorFeatureDescriptor(L"Output.Spectra", TensorKind::Float, output_shape))
-        .Operators().Add(Operator(L"DFT", MS_EXPERIMENTAL_DOMAIN)
-          .SetInput(L"input", L"Input.Signal")
-          .SetInput(L"dft_length", L"Input.DFTLength")
-          .SetAttribute(L"axis", TensorInt64Bit::CreateFromArray({}, {INT64(axis)}))
-          .SetAttribute(L"onesided", TensorInt64Bit::CreateFromArray({}, {is_onesided}))
-          .SetOutput(L"output", L"Output.Spectra"))
-        .CreateModel();
-=======
   output_shape[axis] = is_onesided ? (1 + (dft_length >> 1)) : dft_length;
 
   printf("Discrete Fourier Transform");
@@ -699,7 +675,6 @@
         .SetAttribute(L"onesided", TensorInt64Bit::CreateFromArray({}, {is_onesided}))
         .SetOutput(L"output", L"Output.Spectra"))
       .CreateModel();
->>>>>>> ea4963d7
 
   LearningModelSession session(model);
   LearningModelBinding binding(session);
@@ -719,19 +694,6 @@
   std::chrono::duration<double, std::micro> evaluate_duration_in_microseconds = end - start;
   printf("\n  Evaluate Took: %fus", evaluate_duration_in_microseconds.count());
 
-<<<<<<< HEAD
-   // Check results
-   printf("Output.Spectra\n");
-   auto y_tensor = result.Outputs().Lookup(L"Output.Spectra").as<TensorFloat>();
-   auto y_ivv = y_tensor.GetAsVectorView();
-   for (uint32_t i = 0; i < y_ivv.Size(); i += 2) {
-     // Check results
-     constexpr float error_threshold = .001f;
-     WINML_EXPECT_TRUE(abs(y_ivv.GetAt(i) - expected_output[i / 2].real()) < error_threshold);
-     WINML_EXPECT_TRUE(abs(y_ivv.GetAt(i + 1) - expected_output[i / 2].imag()) < error_threshold);
-   }
-   printf("\n");
-=======
   // Check results
   auto y_tensor = result.Outputs().Lookup(L"Output.Spectra").as<TensorFloat>();
   auto y_ivv = y_tensor.GetAsVectorView();
@@ -742,7 +704,6 @@
     WINML_EXPECT_TRUE(abs(y_ivv.GetAt(i + 1) - expected_output[i / 2].imag()) < error_threshold);
   }
   printf("\n\n");
->>>>>>> ea4963d7
 }
 
 #endif
@@ -1219,11 +1180,7 @@
     {0.000f, 0.000f}, {0.000f, 0.000f}, {0.000f, 0.000f}, {0.000f, 0.000f}, {0.000f, 0.000f}, {0.000f, 0.000f}, {0.000f, 0.000f}, {0.000f, 0.000f},
     {-0.000f, 0.000f}, {-0.000f, 0.000f}, {-0.000f, 0.000f}, {-0.000f, 0.000f}, {-0.000f, 0.000f}, {-0.000f, 0.000f}, {-0.000f, 0.000f}, {-0.000f, 0.000f}
   };
-<<<<<<< HEAD
-  DiscreteFourierTransform(input, {2, 5, 8, 2}, expected_axis_0_two_sided, 0, 5, false /*onesided*/);
-=======
   DiscreteFourierTransform(input, {2, 5, 8, 2}, expected_axis_0_two_sided, 1, 5, false /*onesided*/);
->>>>>>> ea4963d7
 
   std::vector<std::complex<float>> expected_axis_0_two_sided_small_dft_length = {
     {4.000f, 0.000f}, {8.000f, 0.000f}, {12.000f, 0.000f}, {16.000f, 0.000f}, {20.000f, 0.000f}, {24.000f, 0.000f}, {28.000f, 0.000f}, {32.000f, 0.000f},
@@ -1236,11 +1193,7 @@
     {0.000f, 0.000f}, {0.000f, 0.000f}, {0.000f, 0.000f}, {0.000f, 0.000f}, {-0.000f, 0.000f}, {0.000f, 0.000f}, {-0.000f, 0.000f}, {0.000f, 0.000f},
     {0.000f, 0.000f}, {0.000f, 0.000f}, {0.000f, 0.000f}, {0.000f, 0.000f}, {0.000f, 0.000f}, {0.000f, 0.000f}, {0.000f, 0.000f}, {0.000f, 0.000f},
   };
-<<<<<<< HEAD
-  DiscreteFourierTransform(input, {2, 5, 8, 2}, expected_axis_0_two_sided_small_dft_length, 0, 4, false /*onesided*/);
-=======
   DiscreteFourierTransform(input, {2, 5, 8, 2}, expected_axis_0_two_sided_small_dft_length, 1, 4, false /*onesided*/);
->>>>>>> ea4963d7
 
   std::vector<std::complex<float>> expected_axis_0_two_sided_bigger_dft_length = {
     {5.000000f, 0.000000f},   {10.000000f, 0.000000f},  {15.000000f, 0.000000f},  {20.000000f, 0.000000f},  {25.000000f, 0.000000f},  {30.000000f, 0.000000f},  {35.000000f, 0.000000f},  {40.000000f, 0.000000f},
@@ -1250,22 +1203,14 @@
     {0.500000f, 0.866025f},   {1.000001f, 1.732051f},   {1.500001f, 2.598076f},   {2.000001f, 3.464102f},   {2.500002f, 4.330127f},   {3.000002f, 5.196153f},   {3.500002f, 6.062179f},   {4.000003f, 6.928204f},
     {-0.500000f, 0.866026f},  {-1.000000f, 1.732052f},  {-1.500000f, 2.598077f},  {-2.000000f, 3.464104f},  {-2.500000f, 4.330130f},  {-2.999999f, 5.196155f},  {-3.500000f, 6.062181f},  {-4.000000f, 6.928207f},
 
-<<<<<<< HEAD
-    {10.000000f, 5.000000f},  {20.000000f, 10.000000f}, {30.000000f, 15.000000f}, {40.000000f, 20.000000f}, {50.000000f, 25.000000f},  {60.000000f, 30.000000f},  {70.000000f, 35.000000f},  {80.000000f, 40.000000f}, 
-=======
     {10.000000f, 5.000000f},  {20.000000f, 10.000000f}, {30.000000f, 15.000000f}, {40.000000f, 20.000000f}, {50.000000f, 25.000000f},  {60.000000f, 30.000000f},  {70.000000f, 35.000000f},  {80.000000f, 40.000000f},
->>>>>>> ea4963d7
     {-0.133975f, -2.232050f}, {-0.267949f, -4.464101f}, {-0.401925f, -6.696153f}, {-0.535898f, -8.928202f}, {-0.669872f, -11.160252f}, {-0.803849f, -13.392305f}, {-0.937822f, -15.624352f}, {-1.071796f, -17.856403f},
     {1.866025f, -1.232051f},  {3.732050f, -2.464102f},  {5.598075f, -3.696153f},  {7.464101f, -4.928204f},  {9.330126f, -6.160254f},   {11.196151f, -7.392306f},  {13.062176f, -8.624355f},  {14.928202f, -9.856407f},
     {2.000000f, 0.999999f},   {4.000001f, 1.999998f},   {6.000001f, 2.999998f},   {8.000002f, 3.999997f},   {10.000003f, 4.999996f},   {12.000002f, 5.999995f},   {14.000003f, 6.999995f},   {16.000004f, 7.999993f},
     {0.133975f, 2.232051f},   {0.267951f, 4.464102f},   {0.401926f, 6.696153f},   {0.535901f, 8.928205f},   {0.669876f, 11.160257f},   {0.803851f, 13.392306f},   {0.937826f, 15.624360f},   {1.071802f, 17.856409f},
     {-1.866026f, 1.232052f},  {-3.732052f, 2.464104f},  {-5.598077f, 3.696155f},  {-7.464104f, 4.928207f},  {-9.330130f, 6.160261f},   {-11.196154f, 7.392309f},  {-13.062180f, 8.624363f},  {-14.928207f, 9.856415f},
   };
-<<<<<<< HEAD
-  DiscreteFourierTransform(input, {2, 5, 8, 2}, expected_axis_0_two_sided_bigger_dft_length, 0, 6, false /*onesided*/);
-=======
   DiscreteFourierTransform(input, {2, 5, 8, 2}, expected_axis_0_two_sided_bigger_dft_length, 1, 6, false /*onesided*/);
->>>>>>> ea4963d7
 
   std::vector<std::complex<float>> expected_axis_0_one_sided = {
     {5.000f, 0.000f}, {10.000f, 0.000f}, {15.000f, 0.000f}, {20.000f, 0.000f}, {25.000f, 0.000f}, {30.000f, 0.000f}, {35.000f, 0.000f}, {40.000f, 0.000f},
@@ -1276,11 +1221,7 @@
     {0.000f, 0.000f}, {0.000f, 0.000f}, {0.000f, 0.000f}, {0.000f, 0.000f}, {-0.000f, 0.000f}, {0.000f, 0.000f}, {0.000f, 0.000f}, {0.000f, 0.000f},
     {0.000f, 0.000f}, {0.000f, 0.000f}, {0.000f, 0.000f}, {0.000f, 0.000f}, {-0.000f, 0.000f}, {0.000f, 0.000f}, {-0.000f, 0.000f}, {0.000f, 0.000f},
   };
-<<<<<<< HEAD
-  DiscreteFourierTransform(input, {2, 5, 8, 2}, expected_axis_0_one_sided, 0, 5, true /*onesided*/);
-=======
   DiscreteFourierTransform(input, {2, 5, 8, 2}, expected_axis_0_one_sided, 1, 5, true /*onesided*/);
->>>>>>> ea4963d7
 
   std::vector<std::complex<float>> expected_axis_1_two_sided = {
     {36.000f, 0.000f}, {-4.000f, 9.657f}, {-4.000f, 4.000f}, {-4.000f, 1.657f}, {-4.000f, 0.000f}, {-4.000f, -1.657f}, {-4.000f, -4.000f}, {-4.000f, -9.657f},
@@ -1295,11 +1236,7 @@
     {72.000f, 36.000f}, {-17.657f, 15.314f}, {-12.000f, 4.000f}, {-9.657f, -0.686f}, {-8.000f, -4.000f}, {-6.343f, -7.314f}, {-4.000f, -12.000f}, {1.657f, -23.314f},
     {72.000f, 36.000f}, {-17.657f, 15.314f}, {-12.000f, 4.000f}, {-9.657f, -0.686f}, {-8.000f, -4.000f}, {-6.343f, -7.314f}, {-4.000f, -12.000f}, {1.657f, -23.314f},
   };
-<<<<<<< HEAD
-  DiscreteFourierTransform(input, {2, 5, 8, 2}, expected_axis_1_two_sided, 1, 8, false /*onesided*/);
-=======
   DiscreteFourierTransform(input, {2, 5, 8, 2}, expected_axis_1_two_sided, 2, 8, false /*onesided*/);
->>>>>>> ea4963d7
 
   std::vector<std::complex<float>> expected_axis_1_one_sided = {
     {36.000f, 0.000f}, {-4.000f, 9.657f}, {-4.000f, 4.000f}, {-4.000f, 1.657f}, {-4.000f, 0.000f},
@@ -1313,11 +1250,7 @@
     {72.000f, 36.000f}, {-17.657f, 15.314f}, {-12.000f, 4.000f}, {-9.657f, -0.686f}, {-8.000f, -4.000f},
     {72.000f, 36.000f}, {-17.657f, 15.314f}, {-12.000f, 4.000f}, {-9.657f, -0.686f}, {-8.000f, -4.000f},
   };
-<<<<<<< HEAD
-  DiscreteFourierTransform(input, {2, 5, 8, 2}, expected_axis_1_one_sided, 1, 8, true /*onesided*/);
-=======
   DiscreteFourierTransform(input, {2, 5, 8, 2}, expected_axis_1_one_sided, 2, 8, true /*onesided*/);
->>>>>>> ea4963d7
 
   DiscreteFourierTransform_2D();
 
