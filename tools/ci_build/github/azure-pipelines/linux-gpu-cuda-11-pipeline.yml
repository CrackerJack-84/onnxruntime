<<<<<<< HEAD
#This file is for CUDA 10.2 and 11.1 even the filename just says 11
=======
#This file is for CUDA 10.2 even the filename contains 11
>>>>>>> 8e750643
jobs:
- job: Linux_Build_CUDA10_NV6
  timeoutInMinutes: 180
  workspace:
    clean: all
  pool: Onnxruntime-Linux-GPU-NV6
  steps:
  - checkout: self
    clean: true
    submodules: recursive

  - template: templates/get-docker-image-steps.yml
    parameters:
      Dockerfile: tools/ci_build/github/linux/docker/Dockerfile.manylinux2014_cuda11
      Context: tools/ci_build/github/linux/docker
      DockerBuildArgs: "--network=host --build-arg POLICY=manylinux2014 --build-arg PLATFORM=x86_64 --build-arg BASEIMAGE=nvcr.io/nvidia/cuda:10.2-cudnn8-devel-centos7 --build-arg DEVTOOLSET_ROOTPATH=/opt/rh/devtoolset-8/root --build-arg PREPEND_PATH=/opt/rh/devtoolset-8/root/usr/bin: --build-arg LD_LIBRARY_PATH_ARG=/opt/rh/devtoolset-8/root/usr/lib64:/opt/rh/devtoolset-8/root/usr/lib:/opt/rh/devtoolset-8/root/usr/lib64/dyninst:/opt/rh/devtoolset-8/root/usr/lib/dyninst:/usr/local/lib64 --build-arg BUILD_UID=$( id -u )"
      Repository: onnxruntimegpubuild
  - task: CmdLine@2
    inputs:
      script: |
        mkdir -p $HOME/.onnx
        docker run --gpus all -e CC=/opt/rh/devtoolset-8/root/usr/bin/cc -e CXX=/opt/rh/devtoolset-8/root/usr/bin/c++ -e CFLAGS="-Wp,-D_FORTIFY_SOURCE=2 -Wp,-D_GLIBCXX_ASSERTIONS -fstack-protector-strong -fstack-clash-protection -fcf-protection -O3 -Wl,--strip-all" -e CXXFLAGS="-Wp,-D_FORTIFY_SOURCE=2 -Wp,-D_GLIBCXX_ASSERTIONS -fstack-protector-strong -fstack-clash-protection -fcf-protection -O3 -Wl,--strip-all" --rm \
          --volume /data/onnx:/data/onnx:ro \
          --volume $(Build.SourcesDirectory):/onnxruntime_src \
          --volume $(Build.BinariesDirectory):/build \
          --volume /data/models:/build/models:ro \
          --volume $HOME/.onnx:/home/onnxruntimedev/.onnx \
          -e ALLOW_RELEASED_ONNX_OPSET_ONLY=0 \
          -e NIGHTLY_BUILD \
          -e BUILD_BUILDNUMBER \
          onnxruntimegpubuild \
            /opt/python/cp37-cp37m/bin/python3 /onnxruntime_src/tools/ci_build/build.py \
              --build_dir /build --cmake_generator Ninja \
              --config Release \
              --skip_submodule_sync \
              --build_shared_lib \
              --parallel \
              --build_wheel \
              --enable_onnx_tests --use_cuda --cuda_version=10.2 --cuda_home=/usr/local/cuda-10.2 --cudnn_home=/usr/local/cuda-10.2 \
              --enable_pybind --build_java --build_nodejs \
              --cmake_extra_defines CMAKE_CUDA_HOST_COMPILER=/opt/rh/devtoolset-8/root/usr/bin/cc  CMAKE_CUDA_ARCHITECTURES=52
      workingDirectory: $(Build.SourcesDirectory)
  - task: PublishTestResults@2
    displayName: 'Publish unit test results'
    inputs:
      testResultsFiles: '**/*.results.xml'
      searchFolder: '$(Build.BinariesDirectory)'
      testRunTitle: 'Unit Test Run'
    condition: succeededOrFailed()

  - template: templates/component-governance-component-detection-steps.yml
    parameters:
      condition: 'succeeded'

  - task: mspremier.PostBuildCleanup.PostBuildCleanup-task.PostBuildCleanup@3
    displayName: 'Clean Agent Directories'
    condition: always()
    
- job: Linux_Build_CUDA11_NV6
  timeoutInMinutes: 180
  workspace:
    clean: all
  pool: Onnxruntime-Linux-GPU-NV6
  steps:
  - checkout: self
    clean: true
    submodules: recursive

  - template: templates/get-docker-image-steps.yml
    parameters:
      Dockerfile: tools/ci_build/github/linux/docker/Dockerfile.manylinux2014_cuda11
      Context: tools/ci_build/github/linux/docker
      DockerBuildArgs: "--network=host --build-arg POLICY=manylinux2014 --build-arg PLATFORM=x86_64 --build-arg BASEIMAGE=nvcr.io/nvidia/cuda:11.1.1-cudnn8-devel-centos7 --build-arg DEVTOOLSET_ROOTPATH=/opt/rh/devtoolset-9/root --build-arg PREPEND_PATH=/opt/rh/devtoolset-9/root/usr/bin: --build-arg LD_LIBRARY_PATH_ARG=/opt/rh/devtoolset-9/root/usr/lib64:/opt/rh/devtoolset-9/root/usr/lib:/opt/rh/devtoolset-9/root/usr/lib64/dyninst:/opt/rh/devtoolset-9/root/usr/lib/dyninst:/usr/local/lib64 --build-arg BUILD_UID=$( id -u )"
      Repository: onnxruntimecuda11build

  - task: CmdLine@2
    inputs:
      script: |
        mkdir -p $HOME/.onnx
        docker run --gpus all -e CC=/opt/rh/devtoolset-9/root/usr/bin/cc -e CXX=/opt/rh/devtoolset-9/root/usr/bin/c++ -e CFLAGS="-Wp,-D_FORTIFY_SOURCE=2 -Wp,-D_GLIBCXX_ASSERTIONS -fstack-protector-strong -fstack-clash-protection -fcf-protection -O3 -Wl,--strip-all" -e CXXFLAGS="-Wp,-D_FORTIFY_SOURCE=2 -Wp,-D_GLIBCXX_ASSERTIONS -fstack-protector-strong -fstack-clash-protection -fcf-protection -O3 -Wl,--strip-all" --rm \
          --volume /data/onnx:/data/onnx:ro \
          --volume $(Build.SourcesDirectory):/onnxruntime_src \
          --volume $(Build.BinariesDirectory):/build \
          --volume /data/models:/build/models:ro \
          --volume $HOME/.onnx:/home/onnxruntimedev/.onnx \
          -e ALLOW_RELEASED_ONNX_OPSET_ONLY=0 \
          -e NIGHTLY_BUILD \
          -e BUILD_BUILDNUMBER \
          onnxruntimecuda11build \
            /opt/python/cp37-cp37m/bin/python3 /onnxruntime_src/tools/ci_build/build.py \
              --build_dir /build --cmake_generator Ninja \
              --config Release \
              --skip_submodule_sync \
              --build_shared_lib \
              --parallel \
              --build_wheel \
              --enable_onnx_tests --use_cuda --cuda_version=11.1 --cuda_home=/usr/local/cuda-11.1 --cudnn_home=/usr/local/cuda-11.1 \
              --enable_pybind --build_java --build_nodejs \
              --cmake_extra_defines CMAKE_CUDA_HOST_COMPILER=/opt/rh/devtoolset-9/root/usr/bin/cc  CMAKE_CUDA_ARCHITECTURES=52
      workingDirectory: $(Build.SourcesDirectory)

  - task: PublishTestResults@2
    displayName: 'Publish unit test results'
    inputs:
      testResultsFiles: '**/*.results.xml'
      searchFolder: '$(Build.BinariesDirectory)'
      testRunTitle: 'Unit Test Run'
    condition: succeededOrFailed()

  - template: templates/component-governance-component-detection-steps.yml
    parameters:
      condition: 'succeeded'

  - task: mspremier.PostBuildCleanup.PostBuildCleanup-task.PostBuildCleanup@3
    displayName: 'Clean Agent Directories'
    condition: always()<|MERGE_RESOLUTION|>--- conflicted
+++ resolved
@@ -1,8 +1,4 @@
-<<<<<<< HEAD
-#This file is for CUDA 10.2 and 11.1 even the filename just says 11
-=======
 #This file is for CUDA 10.2 even the filename contains 11
->>>>>>> 8e750643
 jobs:
 - job: Linux_Build_CUDA10_NV6
   timeoutInMinutes: 180
@@ -43,7 +39,7 @@
               --build_wheel \
               --enable_onnx_tests --use_cuda --cuda_version=10.2 --cuda_home=/usr/local/cuda-10.2 --cudnn_home=/usr/local/cuda-10.2 \
               --enable_pybind --build_java --build_nodejs \
-              --cmake_extra_defines CMAKE_CUDA_HOST_COMPILER=/opt/rh/devtoolset-8/root/usr/bin/cc  CMAKE_CUDA_ARCHITECTURES=52
+              --cmake_extra_defines CMAKE_CUDA_HOST_COMPILER=/opt/rh/devtoolset-8/root/usr/bin/cc  PYTHON_INCLUDE_DIR=/opt/python/cp37-cp37m/include/python3.7m PYTHON_LIBRARY=/usr/lib64/librt.so CMAKE_CUDA_ARCHITECTURES=52
       workingDirectory: $(Build.SourcesDirectory)
   - task: PublishTestResults@2
     displayName: 'Publish unit test results'
@@ -75,14 +71,14 @@
     parameters:
       Dockerfile: tools/ci_build/github/linux/docker/Dockerfile.manylinux2014_cuda11
       Context: tools/ci_build/github/linux/docker
-      DockerBuildArgs: "--network=host --build-arg POLICY=manylinux2014 --build-arg PLATFORM=x86_64 --build-arg BASEIMAGE=nvcr.io/nvidia/cuda:11.1.1-cudnn8-devel-centos7 --build-arg DEVTOOLSET_ROOTPATH=/opt/rh/devtoolset-9/root --build-arg PREPEND_PATH=/opt/rh/devtoolset-9/root/usr/bin: --build-arg LD_LIBRARY_PATH_ARG=/opt/rh/devtoolset-9/root/usr/lib64:/opt/rh/devtoolset-9/root/usr/lib:/opt/rh/devtoolset-9/root/usr/lib64/dyninst:/opt/rh/devtoolset-9/root/usr/lib/dyninst:/usr/local/lib64 --build-arg BUILD_UID=$( id -u )"
+      DockerBuildArgs: "--build-arg BUILD_UID=$( id -u )"
       Repository: onnxruntimecuda11build
 
   - task: CmdLine@2
     inputs:
       script: |
         mkdir -p $HOME/.onnx
-        docker run --gpus all -e CC=/opt/rh/devtoolset-9/root/usr/bin/cc -e CXX=/opt/rh/devtoolset-9/root/usr/bin/c++ -e CFLAGS="-Wp,-D_FORTIFY_SOURCE=2 -Wp,-D_GLIBCXX_ASSERTIONS -fstack-protector-strong -fstack-clash-protection -fcf-protection -O3 -Wl,--strip-all" -e CXXFLAGS="-Wp,-D_FORTIFY_SOURCE=2 -Wp,-D_GLIBCXX_ASSERTIONS -fstack-protector-strong -fstack-clash-protection -fcf-protection -O3 -Wl,--strip-all" --rm \
+        docker run --gpus all -e CC=/opt/rh/devtoolset-8/root/usr/bin/cc -e CXX=/opt/rh/devtoolset-8/root/usr/bin/c++ -e CFLAGS="-Wp,-D_FORTIFY_SOURCE=2 -Wp,-D_GLIBCXX_ASSERTIONS -fstack-protector-strong -fstack-clash-protection -fcf-protection -O3 -Wl,--strip-all" -e CXXFLAGS="-Wp,-D_FORTIFY_SOURCE=2 -Wp,-D_GLIBCXX_ASSERTIONS -fstack-protector-strong -fstack-clash-protection -fcf-protection -O3 -Wl,--strip-all" --rm \
           --volume /data/onnx:/data/onnx:ro \
           --volume $(Build.SourcesDirectory):/onnxruntime_src \
           --volume $(Build.BinariesDirectory):/build \
@@ -99,9 +95,9 @@
               --build_shared_lib \
               --parallel \
               --build_wheel \
-              --enable_onnx_tests --use_cuda --cuda_version=11.1 --cuda_home=/usr/local/cuda-11.1 --cudnn_home=/usr/local/cuda-11.1 \
+              --enable_onnx_tests --use_cuda --cuda_version=11.0 --cuda_home=/usr/local/cuda-11.0 --cudnn_home=/usr/local/cuda-11.0 \
               --enable_pybind --build_java --build_nodejs \
-              --cmake_extra_defines CMAKE_CUDA_HOST_COMPILER=/opt/rh/devtoolset-9/root/usr/bin/cc  CMAKE_CUDA_ARCHITECTURES=52
+              --cmake_extra_defines CMAKE_CUDA_HOST_COMPILER=/opt/rh/devtoolset-8/root/usr/bin/cc  PYTHON_INCLUDE_DIR=/opt/python/cp37-cp37m/include/python3.7m PYTHON_LIBRARY=/usr/lib64/librt.so CMAKE_CUDA_ARCHITECTURES=52
       workingDirectory: $(Build.SourcesDirectory)
 
   - task: PublishTestResults@2
