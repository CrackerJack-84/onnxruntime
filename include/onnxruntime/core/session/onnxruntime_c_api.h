--- conflicted
+++ resolved
@@ -3579,15 +3579,12 @@
    *   "qnn_context_cache_path": explicitly provide the QNN context cache file. Default to model_file.onnx.bin if not provided.
    *   "profiling_level": QNN profiling level, options: "off", "basic", "detailed". Default to off.
    *   "rpc_control_latency": QNN RPC control latency.
-<<<<<<< HEAD
+   *   "htp_performance_mode": QNN performance mode, options: "burst", "balanced", "default", "high_performance",
+   *   "high_power_saver", "low_balanced", "low_power_saver", "power_saver", "sustained_high_performance". Default to "default".
    *   "enable_json_graphs_dump": Set to "1" to enable dumping of QNN graphs as JSON files. Each graph partition
    *                              assigned to QNN EP is dumped to a separate file.
    *   "json_graphs_dir": Directory in which to dump QNN JSON graphs. If not specified, QNN graphs are dumped in the
    *                      program's current working directory. Ignored if "enable_json_graphs_dump" is not set.
-=======
-   *   "htp_performance_mode": QNN performance mode, options: "burst", "balanced", "default", "high_performance",
-   *   "high_power_saver", "low_balanced", "low_power_saver", "power_saver", "sustained_high_performance". Default to "default".
->>>>>>> 5a4c3b79
    *
    * SNPE supported keys:
    *   "runtime": SNPE runtime engine, options: "CPU", "CPU_FLOAT32", "GPU", "GPU_FLOAT32_16_HYBRID", "GPU_FLOAT16",
